--- conflicted
+++ resolved
@@ -1,16 +1,21 @@
 [build-system]
-requires = [ "poetry-core", "setuptools", "numpy>=1.26.3", "cython==3.0.8", "toml>=0.10.2",]
+requires = [
+    "poetry-core",
+    "setuptools",
+    "numpy>=1.26.3",
+    "cython==3.0.8",
+    "toml>=0.10.2",
+]
 build-backend = "poetry.core.masonry.api"
 
 [tool.poetry]
 name = "Qubx"
-<<<<<<< HEAD
-version = "0.6.84"
-=======
 version = "0.6.89"
->>>>>>> 4aa9cccd
 description = "Qubx - Quantitative Trading Framework"
-authors = [ "Dmitry Marienko <dmitry.marienko@xlydian.com>", "Yuriy Arabskyy <yuriy.arabskyy@xlydian.com>",]
+authors = [
+    "Dmitry Marienko <dmitry.marienko@xlydian.com>",
+    "Yuriy Arabskyy <yuriy.arabskyy@xlydian.com>",
+]
 readme = "README.md"
 repository = "https://github.com/xLydianSoftware/Qubx"
 [[tool.poetry.packages]]
@@ -83,19 +88,25 @@
 jinja2 = "^3.1.0"
 
 [tool.ruff.lint]
-extend-select = [ "I",]
-ignore = [ "E731", "E722", "E741",]
+extend-select = ["I"]
+ignore = ["E731", "E722", "E741"]
 
 [tool.pytest.ini_options]
 asyncio_mode = "auto"
 asyncio_default_fixture_loop_scope = "function"
-pythonpath = [ "src",]
-markers = [ "integration: mark test as requiring external services like Redis", "e2e: mark test as requiring external exchange connections and API credentials",]
+pythonpath = ["src"]
+markers = [
+    "integration: mark test as requiring external services like Redis",
+    "e2e: mark test as requiring external exchange connections and API credentials",
+]
 addopts = "--disable-warnings"
-filterwarnings = [ "ignore:.*Jupyter is migrating.*:DeprecationWarning", "ignore:coroutine.*AsyncMockMixin._execute_mock_call.*was never awaited:RuntimeWarning",]
+filterwarnings = [
+    "ignore:.*Jupyter is migrating.*:DeprecationWarning",
+    "ignore:coroutine.*AsyncMockMixin._execute_mock_call.*was never awaited:RuntimeWarning",
+]
 
 [tool.ruff.lint.extend-per-file-ignores]
-"*.ipynb" = [ "F405", "F401", "E701", "E402", "F403", "E401", "E702", "I001",]
+"*.ipynb" = ["F405", "F401", "E701", "E402", "F403", "E401", "E702", "I001"]
 
 [tool.poetry.group.dev.dependencies]
 pre-commit = "^2.20.0"
@@ -132,5 +143,5 @@
 hftbacktest = "^2.2.0"
 
 [tool.poetry.group.test.dependencies.pytest]
-extras = [ "lazyfixture",]
+extras = ["lazyfixture"]
 version = "^8.2.0"