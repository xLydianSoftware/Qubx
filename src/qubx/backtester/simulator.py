--- conflicted
+++ resolved
@@ -391,18 +391,15 @@
 
     def _prepare_generated_signals(self, start: str | pd.Timestamp, end: str | pd.Timestamp):
         for s, v in self._pregenerated_signals.items():
-<<<<<<< HEAD
-            _start, _end = pd.Timestamp(start), pd.Timestamp(end)
-            _start_idx, _end_idx = v.index.get_indexer([_start, _end], method="ffill")
-            sel = v.iloc[max(_start_idx, 0) : _end_idx]
-            self._to_process[s] = list(zip(sel.index, sel.values))
-=======
             _s_inst = None
 
             for i in self.get_subscribed_instruments():
                 # - we can process series with variable id's if we can find some similar instrument
                 if s == i.symbol or s == str(i) or s == f"{i.exchange}:{i.symbol}" or str(s) == str(i):
-                    sel = v[pd.Timestamp(start) : pd.Timestamp(end)]
+                    _start, _end = pd.Timestamp(start), pd.Timestamp(end)
+                    _start_idx, _end_idx = v.index.get_indexer([_start, _end], method="ffill")
+                    sel = v.iloc[max(_start_idx, 0) : _end_idx]  # sel = v[pd.Timestamp(start) : pd.Timestamp(end)]
+
                     self._to_process[i] = list(zip(sel.index, sel.values))
                     _s_inst = i
                     break
@@ -410,7 +407,6 @@
             if _s_inst is None:
                 logger.error(f"Can't find instrument for pregenerated signals with id '{s}'")
                 raise ValueError(f"Can't find instrument for pregenerated signals with id '{s}'")
->>>>>>> a8d9dce4
 
     def run(
         self,
