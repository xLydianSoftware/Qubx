from typing import Literal

import numpy as np
import pandas as pd
from joblib import delayed

from qubx import QubxLogConfig, logger, lookup
from qubx.core.basics import DataType, TradingSessionResult
from qubx.core.context import StrategyContext
from qubx.core.exceptions import SimulationError
from qubx.core.helpers import extract_parameters_from_object, full_qualified_class_name
from qubx.core.interfaces import IStrategy
from qubx.core.loggers import InMemoryLogsWriter, StrategyLogging
from qubx.data.helpers import InMemoryCachedReader, TimeGuardedWrapper
from qubx.data.readers import DataReader
from qubx.utils.misc import ProgressParallel

from .account import SimulatedAccountProcessor
from .broker import SimulatedBroker
from .data import SimulatedDataProvider
from .utils import (
    DataDecls_t,
    ExchangeName_t,
    SetupTypes,
    SignalsProxy,
    SimulatedCtrlChannel,
    SimulatedLogFormatter,
    SimulatedScheduler,
    SimulatedTimeProvider,
    SimulationSetup,
    StrategiesDecls_t,
    SymbolOrInstrument_t,
    find_instruments_and_exchanges,
    recognize_simulation_configuration,
    recognize_simulation_data_config,
)
<<<<<<< HEAD
from qubx.core.account import BasicAccountProcessor
from qubx.core.basics import (
    DataType,
    Deal,
    Instrument,
    Order,
    Position,
    Signal,
    TimestampedDict,
    TradingSessionResult,
    TransactionCostsCalculator,
    dt_64,
)
from qubx.core.context import StrategyContext
from qubx.core.exceptions import SimulationError
from qubx.core.helpers import BasicScheduler, extract_parameters_from_object, full_qualified_class_name
from qubx.core.interfaces import (
    IAccountProcessor,
    IBrokerServiceProvider,
    IStrategy,
    IStrategyContext,
    ITradingServiceProvider,
    TriggerEvent,
)
from qubx.core.loggers import InMemoryLogsWriter, StrategyLogging
from qubx.core.series import Bar, Quote, Trade, time_as_nsec
from qubx.data.helpers import InMemoryCachedReader, TimeGuardedWrapper
from qubx.data.readers import (
    AsDict,
    DataReader,
)
from qubx.utils.misc import ProgressParallel
from qubx.utils.time import infer_series_frequency


class SignalsProxy(IStrategy):
    """
    Proxy strategy for generated signals.
    """

    timeframe: str = "1m"

    def on_init(self, ctx: IStrategyContext):
        ctx.set_base_subscription(DataType.OHLC[self.timeframe])

    def on_event(self, ctx: IStrategyContext, event: TriggerEvent) -> Optional[List[Signal]]:
        if event.data and event.type == "event":
            signal = event.data.get("order")
            # - TODO: also need to think about how to pass stop/take here
            if signal is not None and event.instrument:
                return [event.instrument.signal(signal)]
        return None


class SimulatedTrading(ITradingServiceProvider):
    """
    First implementation of a simulated broker.
    TODO:
        1. Add margin control (in account processor)
        2. Need to solve problem with _get_ohlcv_data_sync (actually this method must be removed from here) [DONE]
        3. Add support for stop orders (not urgent) [DONE]
    """

    _current_time: dt_64
    _name: str
    _ome: Dict[Instrument, OrdersManagementEngine]
    _fees_calculator: TransactionCostsCalculator | None
    _order_to_instrument: Dict[str, Instrument]
    _half_tick_size: Dict[Instrument, float]
    _fill_stop_order_at_price: bool

    def __init__(
        self,
        account_processor: IAccountProcessor,
        exchange_name: str,
        commissions: str | None = None,
        simulation_initial_time: dt_64 | str = np.datetime64(0, "ns"),
        accurate_stop_orders_execution: bool = False,
    ) -> None:
        """
        This function sets up a simulated trading environment with following parameters.

        Parameters:
        -----------
        account_processor: IAccountProcessor
            The account processor to be used for the simulation.
        exchange_name : str
            The name of the simulated trading environment.
        commissions : str | None, optional
            The commission structure to be used. If None, no commissions will be applied.
            Default is None.
        simulation_initial_time : dt_64 | str, optional
            The initial time for the simulation. Can be a dt_64 object or a string.
            Default is np.datetime64(0, "ns").
        accurate_stop_orders_execution : bool, optional
            If True, stop orders will be executed at the exact stop order's price.
            If False, they may be executed at the next quote that could lead to
            significant slippage especially if simuation run on OHLC data.
            Default is False.

        Raises:
        -------
        ValueError
            If the fees configuration is not found for the given name.

        """
        self.acc = account_processor
        self._current_time = (
            np.datetime64(simulation_initial_time, "ns")
            if isinstance(simulation_initial_time, str)
            else simulation_initial_time
        )
        self._name = exchange_name
        self._ome = {}
        self._fees_calculator = lookup.fees.find(exchange_name.lower(), commissions)
        self._half_tick_size = {}
        self._fill_stop_order_at_price = accurate_stop_orders_execution

        self._order_to_instrument = {}
        if self._fees_calculator is None:
            raise ValueError(
                f"SimulatedExchangeService :: Fees configuration '{commissions}' is not found for '{exchange_name}' !"
            )

        # - we want to see simulate time in log messages
        QubxLogConfig.setup_logger(QubxLogConfig.get_log_level(), SimulatedLogFormatter(self).formatter)
        if self._fill_stop_order_at_price:
            logger.info(f"{self.__class__.__name__} emulates stop orders executions at exact price")

    def send_order(
        self,
        instrument: Instrument,
        order_side: str,
        order_type: str,
        amount: float,
        price: float | None = None,
        client_id: str | None = None,
        time_in_force: str = "gtc",
        **options,
    ) -> Order:
        ome = self._ome.get(instrument)
        if ome is None:
            raise ValueError(f"ExchangeService:send_order :: No OME configured for '{instrument.symbol}'!")

        # - try to place order in OME
        report = ome.place_order(
            order_side.upper(),  # type: ignore
            order_type.upper(),  # type: ignore
            amount,
            price,
            client_id,
            time_in_force,
            **options,
        )
        order = report.order
        self._order_to_instrument[order.id] = instrument

        if report.exec is not None:
            self.process_execution_report(instrument, {"order": order, "deals": [report.exec]})
        else:
            self.acc.process_order(order)

        # - send reports to channel
        self.send_execution_report(instrument, report)

        return report.order

    def send_execution_report(self, instrument: Instrument, report: OmeReport):
        self.get_communication_channel().send((instrument, "order", report.order))
        if report.exec is not None:
            self.get_communication_channel().send((instrument, "deals", [report.exec]))

    def cancel_order(self, order_id: str) -> Order | None:
        instrument = self._order_to_instrument.get(order_id)
        if instrument is None:
            raise ValueError(f"ExchangeService:cancel_order :: can't find order with id = '{order_id}'!")

        ome = self._ome.get(instrument)
        if ome is None:
            raise ValueError(f"ExchangeService:send_order :: No OME configured for '{instrument}'!")

        # - cancel order in OME and remove from the map to free memory
        self._order_to_instrument.pop(order_id)
        order_update = ome.cancel_order(order_id)
        self.acc.process_order(order_update.order)

        # - notify channel about order cancellation
        self.send_execution_report(instrument, order_update)

        return order_update.order

    def get_orders(self, instrument: Instrument | None = None) -> List[Order]:
        if instrument is not None:
            ome = self._ome.get(instrument)
            if ome is None:
                raise ValueError(f"ExchangeService:get_orders :: No OME configured for '{instrument}'!")
            return ome.get_open_orders()

        return [o for ome in self._ome.values() for o in ome.get_open_orders()]

    def get_position(self, instrument: Instrument) -> Position:
        if instrument in self.acc.positions:
            return self.acc.positions[instrument]

        # - initiolize OME for this instrument
        self._ome[instrument] = OrdersManagementEngine(
            instrument=instrument,
            time_provider=self,
            tcc=self._fees_calculator,  # type: ignore
            fill_stop_order_at_price=self._fill_stop_order_at_price,
        )

        # - initiolize empty position
        position = Position(instrument)  # type: ignore
        self._half_tick_size[instrument] = instrument.tick_size / 2  # type: ignore
        self.acc.attach_positions(position)
        return self.acc.positions[instrument]

    def time(self) -> dt_64:
        return self._current_time

    def get_base_currency(self) -> str:
        return self.acc.get_base_currency()

    def get_name(self) -> str:
        return self._name

    def get_account_id(self) -> str:
        return self.acc.account_id

    def process_execution_report(self, instrument: Instrument, report: Dict[str, Any]) -> Tuple[Order, List[Deal]]:
        order = report["order"]
        deals = report.get("deals", [])
        self.acc.process_deals(instrument, deals)
        self.acc.process_order(order)
        return order, deals

    def emulate_quote_from_data(
        self, instrument: Instrument, timestamp: dt_64, data: float | Trade | Bar
    ) -> Quote | None:
        if instrument not in self._half_tick_size:
            _ = self.get_position(instrument)

        _ts2 = self._half_tick_size[instrument]
        if isinstance(data, Quote):
            return data
        elif isinstance(data, Trade):
            if data.taker:  # type: ignore
                return Quote(timestamp, data.price - _ts2 * 2, data.price, 0, 0)  # type: ignore
            else:
                return Quote(timestamp, data.price, data.price + _ts2 * 2, 0, 0)  # type: ignore
        elif isinstance(data, Bar):
            return Quote(timestamp, data.close - _ts2, data.close + _ts2, 0, 0)  # type: ignore
        elif isinstance(data, float):
            return Quote(timestamp, data - _ts2, data + _ts2, 0, 0)
        else:
            return None

    def update_position_price(self, instrument: Instrument, timestamp: dt_64, update: float | Trade | Quote | Bar):
        # logger.info(f"{symbol} -> {timestamp} -> {update}")
        # - set current time from update
        self._current_time = timestamp

        # - first we need to update OME with new quote.
        # - if update is not a quote we need 'emulate' it.
        # - actually if SimulatedExchangeService is used in backtesting mode it will recieve only quotes
        # - case when we need that - SimulatedExchangeService is used for paper trading and data provider configured to listen to OHLC or TAS.
        # - probably we need to subscribe to quotes in real data provider in any case and then this emulation won't be needed.
        quote = update if isinstance(update, Quote) else self.emulate_quote_from_data(instrument, timestamp, update)
        if quote is None:
            return

        # - process new quote
        self._process_new_quote(instrument, quote)

        # - update positions data
        super().update_position_price(instrument, timestamp, update)

    def _process_new_quote(self, instrument: Instrument, data: Quote) -> None:
        ome = self._ome.get(instrument)
        if ome is None:
            logger.warning("ExchangeService:update :: No OME configured for '{symbol}' yet !")
            return
        for r in ome.update_bbo(data):
            if r.exec is not None:
                self._order_to_instrument.pop(r.order.id)
                self.process_execution_report(instrument, {"order": r.order, "deals": [r.exec]})

                # - notify channel about order cancellation
                self.send_execution_report(instrument, r)


class SimulatedExchange(IBrokerServiceProvider):
    trading_service: SimulatedTrading
    _last_quotes: Dict[Instrument, Optional[Quote]]
    _readers: dict[str, DataReader]
    _scheduler: BasicScheduler
    _current_time: dt_64
    _pregenerated_signals: dict[Instrument, pd.Series | pd.DataFrame]
    _to_process: dict[Instrument, list]
    _data_source: IterableSimulationData
    _open_close_time_indent_ns: int

    def __init__(
        self,
        exchange_id: str,
        trading_service: SimulatedTrading,
        readers: dict[str, DataReader],
        open_close_time_indent_secs=1,
    ):
        super().__init__(exchange_id, trading_service)
        self._readers = readers
        exchange_id = exchange_id.lower()

        # - create exchange's instance
        self._last_quotes = defaultdict(lambda: None)
        self._current_time = self.trading_service.time()

        # - setup communication bus
        self.set_communication_channel(bus := SimulatedCtrlChannel("databus", sentinel=(None, None, None)))
        self.trading_service.set_communication_channel(bus)

        # - simulated scheduler
        self._scheduler = SimulatedScheduler(bus, lambda: self.trading_service.time().item())

        # - pregenerated signals storage
        self._pregenerated_signals = dict()
        self._to_process = {}

        # - simulation data source
        self._data_source = IterableSimulationData(
            self._readers, open_close_time_indent_secs=open_close_time_indent_secs
        )
        self._open_close_time_indent_ns = open_close_time_indent_secs * 1_000_000_000  # convert seconds to nanoseconds

        logger.info(f"{self.__class__.__name__}.{exchange_id} is initialized")

    def subscribe(self, subscription_type: str, instruments: set[Instrument], reset: bool) -> None:
        logger.debug(f" | subscribe: {subscription_type} -> {instruments}")
        self._data_source.add_instruments_for_subscription(subscription_type, list(instruments))

    def unsubscribe(self, subscription_type: str, instruments: set[Instrument] | Instrument | None = None) -> None:
        logger.debug(f" | unsubscribe: {subscription_type} -> {instruments}")
        if instruments is not None:
            self._data_source.remove_instruments_from_subscription(
                subscription_type, [instruments] if isinstance(instruments, Instrument) else list(instruments)
            )

    def has_subscription(self, instrument: Instrument, subscription_type: str) -> bool:
        return self._data_source.has_subscription(instrument, subscription_type)

    def get_subscriptions(self, instrument: Instrument) -> list[str]:
        _s_lst = self._data_source.get_subscriptions_for_instrument(instrument)
        logger.debug(f" | get_subscriptions {instrument} -> {_s_lst}")
        return _s_lst

    def get_subscribed_instruments(self, subscription_type: str | None = None) -> list[Instrument]:
        _in_lst = self._data_source.get_instruments_for_subscription(subscription_type or DataType.ALL)
        logger.debug(f" | get_subscribed_instruments {subscription_type} -> {_in_lst}")
        return _in_lst

    def warmup(self, configs: dict[tuple[str, Instrument], str]) -> None:
        for si, warm_period in configs.items():
            logger.debug(f" | Warming up {si} -> {warm_period}")
            self._data_source.set_warmup_period(si[0], warm_period)

    def _prepare_generated_signals(self, start: str | pd.Timestamp, end: str | pd.Timestamp):
        for s, v in self._pregenerated_signals.items():
            _s_inst = None

            for i in self.get_subscribed_instruments():
                # - we can process series with variable id's if we can find some similar instrument
                if s == i.symbol or s == str(i) or s == f"{i.exchange}:{i.symbol}" or str(s) == str(i):
                    _start, _end = pd.Timestamp(start), pd.Timestamp(end)
                    _start_idx, _end_idx = v.index.get_indexer([_start, _end], method="ffill")
                    sel = v.iloc[max(_start_idx, 0) : _end_idx + 1]  # we need to select last one too

                    self._to_process[i] = list(zip(sel.index, sel.values))
                    _s_inst = i
                    break

            if _s_inst is None:
                logger.error(f"Can't find instrument for pregenerated signals with id '{s}'")
                raise ValueError(f"Can't find instrument for pregenerated signals with id '{s}'")

    def run(
        self,
        start: str | pd.Timestamp,
        end: str | pd.Timestamp,
        silent: bool = False,
        enable_event_batching: bool = True,
    ) -> None:
        logger.info(f"{self.__class__.__name__} ::: Simulation started at {start} :::")

        if self._pregenerated_signals:
            self._prepare_generated_signals(start, end)
            _run = self._run_generated_signals
            enable_event_batching = False  # no batching for pre-generated signals
        else:
            _run = self._run_as_strategy

        qiter = EventBatcher(self._data_source.create_iterable(start, end), passthrough=not enable_event_batching)
        start, end = pd.Timestamp(start), pd.Timestamp(end)
        total_duration = end - start
        update_delta = total_duration / 100
        prev_dt = pd.Timestamp(start)

        if silent:
            for instrument, data_type, event in qiter:
                if not _run(instrument, data_type, event):
                    break
        else:
            _p = 0
            with tqdm(total=100, desc="Simulating", unit="%", leave=False) as pbar:
                for instrument, data_type, event in qiter:
                    if not _run(instrument, data_type, event):
                        break
                    dt = pd.Timestamp(event.time)
                    # update only if date has changed
                    if dt - prev_dt > update_delta:
                        _p += 1
                        pbar.n = _p
                        pbar.refresh()
                        prev_dt = dt
                pbar.n = 100
                pbar.refresh()

        logger.info(f"{self.__class__.__name__} ::: Simulation finished at {end} :::")

    def _run_generated_signals(self, instrument: Instrument, data_type: str, data: Any) -> bool:
        is_hist = data_type.startswith("hist")
        if is_hist:
            raise ValueError("Historical data is not supported for pre-generated signals !")
        cc = self.get_communication_channel()
        t = data.time  # type: ignore
        self._current_time = max(np.datetime64(t, "ns"), self._current_time)
        q = self.trading_service.emulate_quote_from_data(instrument, np.datetime64(t, "ns"), data)
        self._last_quotes[instrument] = q
        self.trading_service.update_position_price(instrument, self._current_time, data)

        # - we need to send quotes for invoking portfolio logging etc
        cc.send((instrument, data_type, data))
        sigs = self._to_process[instrument]
        while sigs and sigs[0][0].as_unit("ns").asm8 <= self._current_time:
            cc.send((instrument, "event", {"order": sigs[0][1]}))
            sigs.pop(0)

        return cc.control.is_set()

    def _run_as_strategy(self, instrument: Instrument, data_type: str, data: Any) -> bool:
        cc = self.get_communication_channel()
        t = data.time  # type: ignore
        self._current_time = max(np.datetime64(t, "ns"), self._current_time)
        q = self.trading_service.emulate_quote_from_data(instrument, np.datetime64(t, "ns"), data)
        is_hist = data_type.startswith("hist")

        if not is_hist and q is not None:
            self._last_quotes[instrument] = q
            self.trading_service.update_position_price(instrument, self._current_time, q)

            # we have to schedule possible crons before sending the data event itself
            if self._scheduler.check_and_run_tasks():
                # - push nothing - it will force to process last event
                cc.send((None, "service_time", None))

        cc.send((instrument, data_type, data))

        return cc.control.is_set()

    def get_quote(self, instrument: Instrument) -> Quote | None:
        return self._last_quotes[instrument]

    def close(self):
        pass

    def time(self) -> dt_64:
        return self._current_time

    def get_scheduler(self) -> BasicScheduler:
        return self._scheduler

    def is_simulated_trading(self) -> bool:
        return True

    def get_historical_ohlcs(self, instrument: Instrument, timeframe: str, nbarsback: int) -> list[Bar]:
        _reader = self._readers.get(DataType.OHLC)
        if _reader is None:
            logger.error(f"Reader for {DataType.OHLC} data not configured")
            return []

        start = pd.Timestamp(self.time())
        end = start - nbarsback * (_timeframe := pd.Timedelta(timeframe))
        _spec = f"{instrument.exchange}:{instrument.symbol}"
        return self._convert_records_to_bars(
            _reader.read(data_id=_spec, start=start, stop=end, transform=AsDict()),  # type: ignore
            time_as_nsec(self.time()),
            _timeframe.asm8.item(),
        )

    def _convert_records_to_bars(
        self, records: list[TimestampedDict], cut_time_ns: int, timeframe_ns: int
    ) -> list[Bar]:
        """
        Convert records to bars and we need to cut last bar up to the cut_time_ns
        """
        bars = []

        _data_tf = infer_series_frequency([r.time for r in records[:50]])
        timeframe_ns = _data_tf.item()

        if records is not None:
            for r in records:
                # _b_ts_0 = np.datetime64(r.time, "ns").item()
                _b_ts_0 = r.time
                _b_ts_1 = _b_ts_0 + timeframe_ns - self._open_close_time_indent_ns

                if _b_ts_0 <= cut_time_ns and cut_time_ns < _b_ts_1:
                    break

                bars.append(
                    Bar(
                        _b_ts_0, r.data["open"], r.data["high"], r.data["low"], r.data["close"], r.data.get("volume", 0)
                    )
                )

        return bars

    def set_generated_signals(self, signals: pd.Series | pd.DataFrame):
        logger.debug(f"Using pre-generated signals:\n {str(signals.count()).strip('ndtype: int64')}")
        # - sanity check
        signals.index = pd.DatetimeIndex(signals.index)

        if isinstance(signals, pd.Series):
            self._pregenerated_signals[str(signals.name)] = signals  # type: ignore

        elif isinstance(signals, pd.DataFrame):
            for col in signals.columns:
                self._pregenerated_signals[col] = signals[col]  # type: ignore
        else:
            raise ValueError("Invalid signals or strategy configuration")
=======
>>>>>>> f006e3ad


def simulate(
    strategies: StrategiesDecls_t,
    data: DataDecls_t,
    capital: float,
    instruments: list[SymbolOrInstrument_t] | dict[ExchangeName_t, list[SymbolOrInstrument_t]],
    commissions: str,
    start: str | pd.Timestamp,
    stop: str | pd.Timestamp | None = None,
    exchange: ExchangeName_t | None = None,
    base_currency: str = "USDT",
    leverage: float = 1.0,  # TODO: we need to add support for leverage
    n_jobs: int = 1,
    silent: bool = False,
    enable_event_batching: bool = True,
    aux_data: DataReader | None = None,
    accurate_stop_orders_execution: bool = False,
    signal_timeframe: str = "1Min",
    open_close_time_indent_secs=1,
    debug: Literal["DEBUG", "INFO", "WARNING", "ERROR", "CRITICAL"] | None = "WARNING",
) -> list[TradingSessionResult]:
    """
    Backtest utility for trading strategies or signals using historical data.

    Args:
        strategies (StrategiesDecls_t): Trading strategy or signals configuration.
        data (DataDecls_t): Historical data for simulation, either as a dictionary of DataFrames or a DataReader object.
        capital (float): Initial capital for the simulation.
        instruments (list[SymbolOrInstrument_t] | dict[ExchangeName_t, list[SymbolOrInstrument_t]]): List of trading instruments or a dictionary mapping exchanges to instrument lists.
        commissions (str): Commission structure for trades.
        start (str | pd.Timestamp): Start time of the simulation.
        stop (str | pd.Timestamp | None): End time of the simulation. If None, simulates until the last accessible data.
        exchange (ExchangeName_t | None): Exchange name if not specified in the instruments list.
        base_currency (str): Base currency for the simulation, default is "USDT".
        leverage (float): Leverage factor for trading, default is 1.0.
        n_jobs (int): Number of parallel jobs for simulation, default is 1.
        silent (bool): If True, suppresses output during simulation.
        enable_event_batching (bool): If True, enables event batching for optimization.
        aux_data (DataReader | None): Auxiliary data provider (default is None).
        accurate_stop_orders_execution (bool): If True, enables more accurate stop order execution simulation.
        signal_timeframe (str): Timeframe for signals, default is "1Min".
        open_close_time_indent_secs (int): Time indent in seconds for open/close times, default is 1.
        debug (Literal["DEBUG", "INFO", "WARNING", "ERROR", "CRITICAL"] | None): Logging level for debugging.

    Returns:
        list[TradingSessionResult]: A list of TradingSessionResult objects containing the results of each simulation setup.
    """

    # - setup logging
    QubxLogConfig.set_log_level(debug.upper() if debug else "WARNING")

    # - process instruments:
    _instruments, _exchanges = find_instruments_and_exchanges(instruments, exchange)

    # - check we have exchange
    if not _exchanges:
        logger.error(
            _msg
            := "No exchange information provided - you can specify it by exchange parameter or use <yellow>EXCHANGE:SYMBOL</yellow> format for symbols"
        )
        raise SimulationError(_msg)

    # - check if instruments are from the same exchange (mmulti-exchanges is not supported yet)
    if len(_exchanges) > 1:
        logger.error(
            _msg := f"Multiple exchanges found: {', '.join(_exchanges)} - this mode is not supported yet in Qubx !"
        )
        raise SimulationError(_msg)

    exchange = _exchanges[0]

    # - recognize provided data
    _schedule, _base_subscription, _typed_readers = recognize_simulation_data_config(data, _instruments, exchange)

    # - recognize setup: it can be either a strategy or set of signals
    setups = recognize_simulation_configuration(
        "", strategies, _instruments, exchange, capital, leverage, base_currency, commissions
    )
    if not setups:
        logger.error(
            _msg
            := "Can't recognize setup - it should be a strategy, a set of signals or list of signals/strategies + tracker !"
        )
        raise SimulationError(_msg)

    # - check stop time : here we try to backtest till now (may be we need to get max available time from data reader ?)
    if stop is None:
        stop = pd.Timestamp.now(tz="UTC").astimezone(None)

    # - run simulations
    return _run_setups(
        setups,
        start,
        stop,
        _typed_readers,
        _schedule,
        _base_subscription,
        n_jobs=n_jobs,
        silent=silent,
        enable_event_batching=enable_event_batching,
        accurate_stop_orders_execution=accurate_stop_orders_execution,
        aux_data=aux_data,
        signal_timeframe=signal_timeframe,
        open_close_time_indent_secs=open_close_time_indent_secs,
    )


def _run_setups(
    setups: list[SimulationSetup],
    start: str | pd.Timestamp,
    stop: str | pd.Timestamp,
    typed_data_config: dict[str, DataReader],
    default_schedule: str,
    default_base_subscription: str,
    n_jobs: int = -1,
    silent: bool = False,
    enable_event_batching: bool = True,
    accurate_stop_orders_execution: bool = False,
    aux_data: DataReader | None = None,
    open_close_time_indent_secs=1,
    **kwargs,
) -> list[TradingSessionResult]:
    # loggers don't work well with joblib and multiprocessing in general because they contain
    # open file handlers that cannot be pickled. I found a solution which requires the usage of enqueue=True
    # in the logger configuration and specifying backtest "multiprocessing" instead of the default "loky"
    # for joblib. But it works now.
    # See: https://stackoverflow.com/questions/59433146/multiprocessing-logging-how-to-use-loguru-with-joblib-parallel
    _main_loop_silent = len(setups) == 1
    n_jobs = 1 if _main_loop_silent else n_jobs

    reports = ProgressParallel(n_jobs=n_jobs, total=len(setups), silent=_main_loop_silent, backend="multiprocessing")(
        delayed(_run_setup)(
            id,
            setup,
            start,
            stop,
            typed_data_config,
            default_schedule,
            default_base_subscription,
            silent=silent,
            enable_event_batching=enable_event_batching,
            accurate_stop_orders_execution=accurate_stop_orders_execution,
            aux_data_provider=aux_data,
            open_close_time_indent_secs=open_close_time_indent_secs,
            **kwargs,
        )
        for id, setup in enumerate(setups)
    )
    return reports  # type: ignore


def _run_setup(
    setup_id: int,
    setup: SimulationSetup,
    start: str | pd.Timestamp,
    stop: str | pd.Timestamp,
    typed_data_config: dict[str, DataReader],
    default_schedule: str,
    default_base_subscription: str,
    silent: bool = False,
    enable_event_batching: bool = True,
    accurate_stop_orders_execution: bool = False,
    aux_data_provider: InMemoryCachedReader | None = None,
    signal_timeframe: str = "1Min",
    open_close_time_indent_secs=1,
    account_id: str = "Simulated0",
) -> TradingSessionResult:
    _stop = pd.Timestamp(stop)
    logger.debug(
        f"<red>{pd.Timestamp(start)}</red> Initiating simulated trading for {setup.exchange} for {setup.capital} x {setup.leverage} in {setup.base_currency}..."
    )

    channel = SimulatedCtrlChannel("databus", sentinel=(None, None, None))
    tcc = lookup.fees.find(setup.exchange.lower(), setup.commissions)
    assert tcc is not None, f"Can't find transaction costs calculator for {setup.exchange} with {setup.commissions} !"

    time_provider = SimulatedTimeProvider(np.datetime64(start, "ns"))

    # - we want to see simulate time in log messages
    QubxLogConfig.setup_logger(QubxLogConfig.get_log_level(), SimulatedLogFormatter(time_provider).formatter)

    account = SimulatedAccountProcessor(
        account_id=account_id,
        channel=channel,
        base_currency=setup.base_currency,
        initial_capital=setup.capital,
        time_provider=time_provider,
        tcc=tcc,
        accurate_stop_orders_execution=accurate_stop_orders_execution,
    )
    scheduler = SimulatedScheduler(channel, lambda: time_provider.time().item())
    broker = SimulatedBroker(channel, account)
    data_provider = SimulatedDataProvider(
        exchange_id=setup.exchange,
        channel=channel,
        scheduler=scheduler,
        time_provider=time_provider,
        account=account,
        readers=typed_data_config,
        open_close_time_indent_secs=open_close_time_indent_secs,
    )

    # - it will store simulation results into memory
    logs_writer = InMemoryLogsWriter("test", setup.name, "0")
    strat: IStrategy | None = None

    match setup.setup_type:
        case SetupTypes.STRATEGY:
            strat = setup.generator  # type: ignore

        case SetupTypes.STRATEGY_AND_TRACKER:
            strat = setup.generator  # type: ignore
            strat.tracker = lambda ctx: setup.tracker  # type: ignore

        case SetupTypes.SIGNAL:
            strat = SignalsProxy(timeframe=signal_timeframe)
            data_provider.set_generated_signals(setup.generator)  # type: ignore
            # - we don't need any unexpected triggerings
            _stop = min(setup.generator.index[-1], _stop)  # type: ignore

            # - no historical data for generated signals, so disable it
            enable_event_batching = False

        case SetupTypes.SIGNAL_AND_TRACKER:
            strat = SignalsProxy(timeframe=signal_timeframe)
            strat.tracker = lambda ctx: setup.tracker
            data_provider.set_generated_signals(setup.generator)  # type: ignore
            # - we don't need any unexpected triggerings
            _stop = min(setup.generator.index[-1], _stop)  # type: ignore

            # - no historical data for generated signals, so disable it
            enable_event_batching = False

        case _:
            raise SimulationError(f"Unsupported setup type: {setup.setup_type} !")

    # - check aux data provider
    _aux_data = None
    if aux_data_provider is not None:
        if not isinstance(aux_data_provider, InMemoryCachedReader):
            logger.error("Aux data provider should be an instance of InMemoryCachedReader! Skipping it.")
        _aux_data = TimeGuardedWrapper(aux_data_provider, time_guard=time_provider)

    assert isinstance(strat, IStrategy), f"Strategy should be an instance of IStrategy, but got {strat} !"

    ctx = StrategyContext(
        strategy=strat,
        broker=broker,
        data_provider=data_provider,
        account=account,
        scheduler=scheduler,
        time_provider=time_provider,
        instruments=setup.instruments,
        logging=StrategyLogging(logs_writer),
        aux_data_provider=_aux_data,
    )

    # - setup base subscription from spec
    if ctx.get_base_subscription() == DataType.NONE:
        logger.debug(f" | Setting up default base subscription: {default_base_subscription}")
        ctx.set_base_subscription(default_base_subscription)

    # - set default on_event schedule if detected and strategy didn't set it's own schedule
    if not ctx.get_event_schedule("time") and default_schedule:
        logger.debug(f" | Setting default schedule: {default_schedule}")
        ctx.set_event_schedule(default_schedule)

    # - start context at this point
    ctx.start()

    def _is_known_type(t: str):
        try:
            DataType(t)
            return True
        except:  # noqa: E722
            return False

    # - if any custom data providers are in the data spec
    for t, r in typed_data_config.items():
        if not _is_known_type(t) or t in [DataType.TRADE, DataType.OHLC_TRADES, DataType.OHLC_QUOTES, DataType.QUOTE]:
            logger.debug(f" | Subscribing to: {t}")
            ctx.subscribe(t, ctx.instruments)

    try:
        data_provider.run(start, _stop, silent=silent, enable_event_batching=enable_event_batching)  # type: ignore
    except KeyboardInterrupt:
        logger.error("Simulated trading interrupted by user !")

    # - get strategy parameters for this run
    _s_class, _s_params = "", None
    if setup.setup_type in [SetupTypes.STRATEGY, SetupTypes.STRATEGY_AND_TRACKER]:
        _s_params = extract_parameters_from_object(setup.generator)
        _s_class = full_qualified_class_name(setup.generator)

    return TradingSessionResult(
        setup_id,
        setup.name,
        start,
        stop,
        setup.exchange,
        setup.instruments,
        setup.capital,
        setup.leverage,
        setup.base_currency,
        setup.commissions,
        logs_writer.get_portfolio(as_plain_dataframe=True),
        logs_writer.get_executions(),
        logs_writer.get_signals(),
        strategy_class=_s_class,
        parameters=_s_params,
        is_simulation=True,
    )<|MERGE_RESOLUTION|>--- conflicted
+++ resolved
@@ -34,549 +34,6 @@
     recognize_simulation_configuration,
     recognize_simulation_data_config,
 )
-<<<<<<< HEAD
-from qubx.core.account import BasicAccountProcessor
-from qubx.core.basics import (
-    DataType,
-    Deal,
-    Instrument,
-    Order,
-    Position,
-    Signal,
-    TimestampedDict,
-    TradingSessionResult,
-    TransactionCostsCalculator,
-    dt_64,
-)
-from qubx.core.context import StrategyContext
-from qubx.core.exceptions import SimulationError
-from qubx.core.helpers import BasicScheduler, extract_parameters_from_object, full_qualified_class_name
-from qubx.core.interfaces import (
-    IAccountProcessor,
-    IBrokerServiceProvider,
-    IStrategy,
-    IStrategyContext,
-    ITradingServiceProvider,
-    TriggerEvent,
-)
-from qubx.core.loggers import InMemoryLogsWriter, StrategyLogging
-from qubx.core.series import Bar, Quote, Trade, time_as_nsec
-from qubx.data.helpers import InMemoryCachedReader, TimeGuardedWrapper
-from qubx.data.readers import (
-    AsDict,
-    DataReader,
-)
-from qubx.utils.misc import ProgressParallel
-from qubx.utils.time import infer_series_frequency
-
-
-class SignalsProxy(IStrategy):
-    """
-    Proxy strategy for generated signals.
-    """
-
-    timeframe: str = "1m"
-
-    def on_init(self, ctx: IStrategyContext):
-        ctx.set_base_subscription(DataType.OHLC[self.timeframe])
-
-    def on_event(self, ctx: IStrategyContext, event: TriggerEvent) -> Optional[List[Signal]]:
-        if event.data and event.type == "event":
-            signal = event.data.get("order")
-            # - TODO: also need to think about how to pass stop/take here
-            if signal is not None and event.instrument:
-                return [event.instrument.signal(signal)]
-        return None
-
-
-class SimulatedTrading(ITradingServiceProvider):
-    """
-    First implementation of a simulated broker.
-    TODO:
-        1. Add margin control (in account processor)
-        2. Need to solve problem with _get_ohlcv_data_sync (actually this method must be removed from here) [DONE]
-        3. Add support for stop orders (not urgent) [DONE]
-    """
-
-    _current_time: dt_64
-    _name: str
-    _ome: Dict[Instrument, OrdersManagementEngine]
-    _fees_calculator: TransactionCostsCalculator | None
-    _order_to_instrument: Dict[str, Instrument]
-    _half_tick_size: Dict[Instrument, float]
-    _fill_stop_order_at_price: bool
-
-    def __init__(
-        self,
-        account_processor: IAccountProcessor,
-        exchange_name: str,
-        commissions: str | None = None,
-        simulation_initial_time: dt_64 | str = np.datetime64(0, "ns"),
-        accurate_stop_orders_execution: bool = False,
-    ) -> None:
-        """
-        This function sets up a simulated trading environment with following parameters.
-
-        Parameters:
-        -----------
-        account_processor: IAccountProcessor
-            The account processor to be used for the simulation.
-        exchange_name : str
-            The name of the simulated trading environment.
-        commissions : str | None, optional
-            The commission structure to be used. If None, no commissions will be applied.
-            Default is None.
-        simulation_initial_time : dt_64 | str, optional
-            The initial time for the simulation. Can be a dt_64 object or a string.
-            Default is np.datetime64(0, "ns").
-        accurate_stop_orders_execution : bool, optional
-            If True, stop orders will be executed at the exact stop order's price.
-            If False, they may be executed at the next quote that could lead to
-            significant slippage especially if simuation run on OHLC data.
-            Default is False.
-
-        Raises:
-        -------
-        ValueError
-            If the fees configuration is not found for the given name.
-
-        """
-        self.acc = account_processor
-        self._current_time = (
-            np.datetime64(simulation_initial_time, "ns")
-            if isinstance(simulation_initial_time, str)
-            else simulation_initial_time
-        )
-        self._name = exchange_name
-        self._ome = {}
-        self._fees_calculator = lookup.fees.find(exchange_name.lower(), commissions)
-        self._half_tick_size = {}
-        self._fill_stop_order_at_price = accurate_stop_orders_execution
-
-        self._order_to_instrument = {}
-        if self._fees_calculator is None:
-            raise ValueError(
-                f"SimulatedExchangeService :: Fees configuration '{commissions}' is not found for '{exchange_name}' !"
-            )
-
-        # - we want to see simulate time in log messages
-        QubxLogConfig.setup_logger(QubxLogConfig.get_log_level(), SimulatedLogFormatter(self).formatter)
-        if self._fill_stop_order_at_price:
-            logger.info(f"{self.__class__.__name__} emulates stop orders executions at exact price")
-
-    def send_order(
-        self,
-        instrument: Instrument,
-        order_side: str,
-        order_type: str,
-        amount: float,
-        price: float | None = None,
-        client_id: str | None = None,
-        time_in_force: str = "gtc",
-        **options,
-    ) -> Order:
-        ome = self._ome.get(instrument)
-        if ome is None:
-            raise ValueError(f"ExchangeService:send_order :: No OME configured for '{instrument.symbol}'!")
-
-        # - try to place order in OME
-        report = ome.place_order(
-            order_side.upper(),  # type: ignore
-            order_type.upper(),  # type: ignore
-            amount,
-            price,
-            client_id,
-            time_in_force,
-            **options,
-        )
-        order = report.order
-        self._order_to_instrument[order.id] = instrument
-
-        if report.exec is not None:
-            self.process_execution_report(instrument, {"order": order, "deals": [report.exec]})
-        else:
-            self.acc.process_order(order)
-
-        # - send reports to channel
-        self.send_execution_report(instrument, report)
-
-        return report.order
-
-    def send_execution_report(self, instrument: Instrument, report: OmeReport):
-        self.get_communication_channel().send((instrument, "order", report.order))
-        if report.exec is not None:
-            self.get_communication_channel().send((instrument, "deals", [report.exec]))
-
-    def cancel_order(self, order_id: str) -> Order | None:
-        instrument = self._order_to_instrument.get(order_id)
-        if instrument is None:
-            raise ValueError(f"ExchangeService:cancel_order :: can't find order with id = '{order_id}'!")
-
-        ome = self._ome.get(instrument)
-        if ome is None:
-            raise ValueError(f"ExchangeService:send_order :: No OME configured for '{instrument}'!")
-
-        # - cancel order in OME and remove from the map to free memory
-        self._order_to_instrument.pop(order_id)
-        order_update = ome.cancel_order(order_id)
-        self.acc.process_order(order_update.order)
-
-        # - notify channel about order cancellation
-        self.send_execution_report(instrument, order_update)
-
-        return order_update.order
-
-    def get_orders(self, instrument: Instrument | None = None) -> List[Order]:
-        if instrument is not None:
-            ome = self._ome.get(instrument)
-            if ome is None:
-                raise ValueError(f"ExchangeService:get_orders :: No OME configured for '{instrument}'!")
-            return ome.get_open_orders()
-
-        return [o for ome in self._ome.values() for o in ome.get_open_orders()]
-
-    def get_position(self, instrument: Instrument) -> Position:
-        if instrument in self.acc.positions:
-            return self.acc.positions[instrument]
-
-        # - initiolize OME for this instrument
-        self._ome[instrument] = OrdersManagementEngine(
-            instrument=instrument,
-            time_provider=self,
-            tcc=self._fees_calculator,  # type: ignore
-            fill_stop_order_at_price=self._fill_stop_order_at_price,
-        )
-
-        # - initiolize empty position
-        position = Position(instrument)  # type: ignore
-        self._half_tick_size[instrument] = instrument.tick_size / 2  # type: ignore
-        self.acc.attach_positions(position)
-        return self.acc.positions[instrument]
-
-    def time(self) -> dt_64:
-        return self._current_time
-
-    def get_base_currency(self) -> str:
-        return self.acc.get_base_currency()
-
-    def get_name(self) -> str:
-        return self._name
-
-    def get_account_id(self) -> str:
-        return self.acc.account_id
-
-    def process_execution_report(self, instrument: Instrument, report: Dict[str, Any]) -> Tuple[Order, List[Deal]]:
-        order = report["order"]
-        deals = report.get("deals", [])
-        self.acc.process_deals(instrument, deals)
-        self.acc.process_order(order)
-        return order, deals
-
-    def emulate_quote_from_data(
-        self, instrument: Instrument, timestamp: dt_64, data: float | Trade | Bar
-    ) -> Quote | None:
-        if instrument not in self._half_tick_size:
-            _ = self.get_position(instrument)
-
-        _ts2 = self._half_tick_size[instrument]
-        if isinstance(data, Quote):
-            return data
-        elif isinstance(data, Trade):
-            if data.taker:  # type: ignore
-                return Quote(timestamp, data.price - _ts2 * 2, data.price, 0, 0)  # type: ignore
-            else:
-                return Quote(timestamp, data.price, data.price + _ts2 * 2, 0, 0)  # type: ignore
-        elif isinstance(data, Bar):
-            return Quote(timestamp, data.close - _ts2, data.close + _ts2, 0, 0)  # type: ignore
-        elif isinstance(data, float):
-            return Quote(timestamp, data - _ts2, data + _ts2, 0, 0)
-        else:
-            return None
-
-    def update_position_price(self, instrument: Instrument, timestamp: dt_64, update: float | Trade | Quote | Bar):
-        # logger.info(f"{symbol} -> {timestamp} -> {update}")
-        # - set current time from update
-        self._current_time = timestamp
-
-        # - first we need to update OME with new quote.
-        # - if update is not a quote we need 'emulate' it.
-        # - actually if SimulatedExchangeService is used in backtesting mode it will recieve only quotes
-        # - case when we need that - SimulatedExchangeService is used for paper trading and data provider configured to listen to OHLC or TAS.
-        # - probably we need to subscribe to quotes in real data provider in any case and then this emulation won't be needed.
-        quote = update if isinstance(update, Quote) else self.emulate_quote_from_data(instrument, timestamp, update)
-        if quote is None:
-            return
-
-        # - process new quote
-        self._process_new_quote(instrument, quote)
-
-        # - update positions data
-        super().update_position_price(instrument, timestamp, update)
-
-    def _process_new_quote(self, instrument: Instrument, data: Quote) -> None:
-        ome = self._ome.get(instrument)
-        if ome is None:
-            logger.warning("ExchangeService:update :: No OME configured for '{symbol}' yet !")
-            return
-        for r in ome.update_bbo(data):
-            if r.exec is not None:
-                self._order_to_instrument.pop(r.order.id)
-                self.process_execution_report(instrument, {"order": r.order, "deals": [r.exec]})
-
-                # - notify channel about order cancellation
-                self.send_execution_report(instrument, r)
-
-
-class SimulatedExchange(IBrokerServiceProvider):
-    trading_service: SimulatedTrading
-    _last_quotes: Dict[Instrument, Optional[Quote]]
-    _readers: dict[str, DataReader]
-    _scheduler: BasicScheduler
-    _current_time: dt_64
-    _pregenerated_signals: dict[Instrument, pd.Series | pd.DataFrame]
-    _to_process: dict[Instrument, list]
-    _data_source: IterableSimulationData
-    _open_close_time_indent_ns: int
-
-    def __init__(
-        self,
-        exchange_id: str,
-        trading_service: SimulatedTrading,
-        readers: dict[str, DataReader],
-        open_close_time_indent_secs=1,
-    ):
-        super().__init__(exchange_id, trading_service)
-        self._readers = readers
-        exchange_id = exchange_id.lower()
-
-        # - create exchange's instance
-        self._last_quotes = defaultdict(lambda: None)
-        self._current_time = self.trading_service.time()
-
-        # - setup communication bus
-        self.set_communication_channel(bus := SimulatedCtrlChannel("databus", sentinel=(None, None, None)))
-        self.trading_service.set_communication_channel(bus)
-
-        # - simulated scheduler
-        self._scheduler = SimulatedScheduler(bus, lambda: self.trading_service.time().item())
-
-        # - pregenerated signals storage
-        self._pregenerated_signals = dict()
-        self._to_process = {}
-
-        # - simulation data source
-        self._data_source = IterableSimulationData(
-            self._readers, open_close_time_indent_secs=open_close_time_indent_secs
-        )
-        self._open_close_time_indent_ns = open_close_time_indent_secs * 1_000_000_000  # convert seconds to nanoseconds
-
-        logger.info(f"{self.__class__.__name__}.{exchange_id} is initialized")
-
-    def subscribe(self, subscription_type: str, instruments: set[Instrument], reset: bool) -> None:
-        logger.debug(f" | subscribe: {subscription_type} -> {instruments}")
-        self._data_source.add_instruments_for_subscription(subscription_type, list(instruments))
-
-    def unsubscribe(self, subscription_type: str, instruments: set[Instrument] | Instrument | None = None) -> None:
-        logger.debug(f" | unsubscribe: {subscription_type} -> {instruments}")
-        if instruments is not None:
-            self._data_source.remove_instruments_from_subscription(
-                subscription_type, [instruments] if isinstance(instruments, Instrument) else list(instruments)
-            )
-
-    def has_subscription(self, instrument: Instrument, subscription_type: str) -> bool:
-        return self._data_source.has_subscription(instrument, subscription_type)
-
-    def get_subscriptions(self, instrument: Instrument) -> list[str]:
-        _s_lst = self._data_source.get_subscriptions_for_instrument(instrument)
-        logger.debug(f" | get_subscriptions {instrument} -> {_s_lst}")
-        return _s_lst
-
-    def get_subscribed_instruments(self, subscription_type: str | None = None) -> list[Instrument]:
-        _in_lst = self._data_source.get_instruments_for_subscription(subscription_type or DataType.ALL)
-        logger.debug(f" | get_subscribed_instruments {subscription_type} -> {_in_lst}")
-        return _in_lst
-
-    def warmup(self, configs: dict[tuple[str, Instrument], str]) -> None:
-        for si, warm_period in configs.items():
-            logger.debug(f" | Warming up {si} -> {warm_period}")
-            self._data_source.set_warmup_period(si[0], warm_period)
-
-    def _prepare_generated_signals(self, start: str | pd.Timestamp, end: str | pd.Timestamp):
-        for s, v in self._pregenerated_signals.items():
-            _s_inst = None
-
-            for i in self.get_subscribed_instruments():
-                # - we can process series with variable id's if we can find some similar instrument
-                if s == i.symbol or s == str(i) or s == f"{i.exchange}:{i.symbol}" or str(s) == str(i):
-                    _start, _end = pd.Timestamp(start), pd.Timestamp(end)
-                    _start_idx, _end_idx = v.index.get_indexer([_start, _end], method="ffill")
-                    sel = v.iloc[max(_start_idx, 0) : _end_idx + 1]  # we need to select last one too
-
-                    self._to_process[i] = list(zip(sel.index, sel.values))
-                    _s_inst = i
-                    break
-
-            if _s_inst is None:
-                logger.error(f"Can't find instrument for pregenerated signals with id '{s}'")
-                raise ValueError(f"Can't find instrument for pregenerated signals with id '{s}'")
-
-    def run(
-        self,
-        start: str | pd.Timestamp,
-        end: str | pd.Timestamp,
-        silent: bool = False,
-        enable_event_batching: bool = True,
-    ) -> None:
-        logger.info(f"{self.__class__.__name__} ::: Simulation started at {start} :::")
-
-        if self._pregenerated_signals:
-            self._prepare_generated_signals(start, end)
-            _run = self._run_generated_signals
-            enable_event_batching = False  # no batching for pre-generated signals
-        else:
-            _run = self._run_as_strategy
-
-        qiter = EventBatcher(self._data_source.create_iterable(start, end), passthrough=not enable_event_batching)
-        start, end = pd.Timestamp(start), pd.Timestamp(end)
-        total_duration = end - start
-        update_delta = total_duration / 100
-        prev_dt = pd.Timestamp(start)
-
-        if silent:
-            for instrument, data_type, event in qiter:
-                if not _run(instrument, data_type, event):
-                    break
-        else:
-            _p = 0
-            with tqdm(total=100, desc="Simulating", unit="%", leave=False) as pbar:
-                for instrument, data_type, event in qiter:
-                    if not _run(instrument, data_type, event):
-                        break
-                    dt = pd.Timestamp(event.time)
-                    # update only if date has changed
-                    if dt - prev_dt > update_delta:
-                        _p += 1
-                        pbar.n = _p
-                        pbar.refresh()
-                        prev_dt = dt
-                pbar.n = 100
-                pbar.refresh()
-
-        logger.info(f"{self.__class__.__name__} ::: Simulation finished at {end} :::")
-
-    def _run_generated_signals(self, instrument: Instrument, data_type: str, data: Any) -> bool:
-        is_hist = data_type.startswith("hist")
-        if is_hist:
-            raise ValueError("Historical data is not supported for pre-generated signals !")
-        cc = self.get_communication_channel()
-        t = data.time  # type: ignore
-        self._current_time = max(np.datetime64(t, "ns"), self._current_time)
-        q = self.trading_service.emulate_quote_from_data(instrument, np.datetime64(t, "ns"), data)
-        self._last_quotes[instrument] = q
-        self.trading_service.update_position_price(instrument, self._current_time, data)
-
-        # - we need to send quotes for invoking portfolio logging etc
-        cc.send((instrument, data_type, data))
-        sigs = self._to_process[instrument]
-        while sigs and sigs[0][0].as_unit("ns").asm8 <= self._current_time:
-            cc.send((instrument, "event", {"order": sigs[0][1]}))
-            sigs.pop(0)
-
-        return cc.control.is_set()
-
-    def _run_as_strategy(self, instrument: Instrument, data_type: str, data: Any) -> bool:
-        cc = self.get_communication_channel()
-        t = data.time  # type: ignore
-        self._current_time = max(np.datetime64(t, "ns"), self._current_time)
-        q = self.trading_service.emulate_quote_from_data(instrument, np.datetime64(t, "ns"), data)
-        is_hist = data_type.startswith("hist")
-
-        if not is_hist and q is not None:
-            self._last_quotes[instrument] = q
-            self.trading_service.update_position_price(instrument, self._current_time, q)
-
-            # we have to schedule possible crons before sending the data event itself
-            if self._scheduler.check_and_run_tasks():
-                # - push nothing - it will force to process last event
-                cc.send((None, "service_time", None))
-
-        cc.send((instrument, data_type, data))
-
-        return cc.control.is_set()
-
-    def get_quote(self, instrument: Instrument) -> Quote | None:
-        return self._last_quotes[instrument]
-
-    def close(self):
-        pass
-
-    def time(self) -> dt_64:
-        return self._current_time
-
-    def get_scheduler(self) -> BasicScheduler:
-        return self._scheduler
-
-    def is_simulated_trading(self) -> bool:
-        return True
-
-    def get_historical_ohlcs(self, instrument: Instrument, timeframe: str, nbarsback: int) -> list[Bar]:
-        _reader = self._readers.get(DataType.OHLC)
-        if _reader is None:
-            logger.error(f"Reader for {DataType.OHLC} data not configured")
-            return []
-
-        start = pd.Timestamp(self.time())
-        end = start - nbarsback * (_timeframe := pd.Timedelta(timeframe))
-        _spec = f"{instrument.exchange}:{instrument.symbol}"
-        return self._convert_records_to_bars(
-            _reader.read(data_id=_spec, start=start, stop=end, transform=AsDict()),  # type: ignore
-            time_as_nsec(self.time()),
-            _timeframe.asm8.item(),
-        )
-
-    def _convert_records_to_bars(
-        self, records: list[TimestampedDict], cut_time_ns: int, timeframe_ns: int
-    ) -> list[Bar]:
-        """
-        Convert records to bars and we need to cut last bar up to the cut_time_ns
-        """
-        bars = []
-
-        _data_tf = infer_series_frequency([r.time for r in records[:50]])
-        timeframe_ns = _data_tf.item()
-
-        if records is not None:
-            for r in records:
-                # _b_ts_0 = np.datetime64(r.time, "ns").item()
-                _b_ts_0 = r.time
-                _b_ts_1 = _b_ts_0 + timeframe_ns - self._open_close_time_indent_ns
-
-                if _b_ts_0 <= cut_time_ns and cut_time_ns < _b_ts_1:
-                    break
-
-                bars.append(
-                    Bar(
-                        _b_ts_0, r.data["open"], r.data["high"], r.data["low"], r.data["close"], r.data.get("volume", 0)
-                    )
-                )
-
-        return bars
-
-    def set_generated_signals(self, signals: pd.Series | pd.DataFrame):
-        logger.debug(f"Using pre-generated signals:\n {str(signals.count()).strip('ndtype: int64')}")
-        # - sanity check
-        signals.index = pd.DatetimeIndex(signals.index)
-
-        if isinstance(signals, pd.Series):
-            self._pregenerated_signals[str(signals.name)] = signals  # type: ignore
-
-        elif isinstance(signals, pd.DataFrame):
-            for col in signals.columns:
-                self._pregenerated_signals[col] = signals[col]  # type: ignore
-        else:
-            raise ValueError("Invalid signals or strategy configuration")
-=======
->>>>>>> f006e3ad
 
 
 def simulate(
