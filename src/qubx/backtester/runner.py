--- conflicted
+++ resolved
@@ -192,14 +192,10 @@
             initial_capital=self.setup.capital,
         )
         scheduler = SimulatedScheduler(channel, lambda: simulated_clock.time().item())
-<<<<<<< HEAD
-        broker = SimulatedBroker(channel, account, self.setup.exchanges)
-=======
 
         # - broker is order's interface to the exchange
         broker = SimulatedBroker(channel, account, simulated_exchange)
 
->>>>>>> 1a04d351
         data_provider = SimulatedDataProvider(
             exchange_id=self.setup.exchanges,
             channel=channel,
