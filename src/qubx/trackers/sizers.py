from typing import List
import numpy as np

from qubx import logger
from qubx.core.basics import Position, Signal, TargetPosition
from qubx.core.strategy import IPositionSizer, StrategyContext
from qubx.utils.misc import round_down_at_min_qty


class FixedSizer(IPositionSizer):
    """
    Simplest fixed sizer class. It uses same fixed size for all signals.
    We use it for quick backtesting of generated signals in most cases.
    """

    def __init__(self, fixed_size: float, amount_in_quote: bool = True):
        self.amount_in_quote = amount_in_quote
        self.fixed_size = abs(fixed_size)

    def calculate_target_positions(self, ctx: StrategyContext, signals: List[Signal]) -> List[TargetPosition]:
<<<<<<< HEAD
        if not self.amount_in_quote:
            return [TargetPosition(s, s.signal * self.fixed_size) for s in signals]
        positions = []
        for signal in signals:
            q = ctx.quote(signal.instrument.symbol)
            if q is None:
                logger.error(
                    f"{self.__class__.__name__}: Can't get actual market quote for {signal.instrument.symbol} !"
                )
                continue
            positions.append(TargetPosition(signal, signal.signal * self.fixed_size / q.mid_price()))
        return positions


class FixedLeverageSizer(IPositionSizer):
    """
    Defines the leverage per each unit of signal. If leverage is 1.0, then
    the position leverage will be equal to the signal value.
    """

    def __init__(self, leverage: float):
        """
        Args:
            leverage (float): leverage value per a unit of signal.
            split_by_symbols (bool): Should the calculated leverage by divided
            by the number of symbols in the universe.
        """
        self.leverage = leverage

    def calculate_target_positions(self, ctx: StrategyContext, signals: List[Signal]) -> List[TargetPosition]:
        total_capital = ctx.acc.get_total_capital()
        positions = []
        for signal in signals:
            q = ctx.quote(signal.instrument.symbol)
            if q is None:
                logger.error(
                    f"{self.__class__.__name__}: Can't get actual market quote for {signal.instrument.symbol} !"
                )
                continue
            size = signal.signal * self.leverage * total_capital / q.mid_price() / len(ctx.instruments)
            positions.append(TargetPosition(signal, size))
        return positions
=======
        return [TargetPosition(ctx.time(), s, s.signal * self.fixed_size) for s in signals]
>>>>>>> a5d9ae26


class FixedRiskSizer(IPositionSizer):
    def __init__(self, max_cap_in_risk: float, max_allowed_position=np.inf, reinvest_profit=True):
        """
        Create fixed risk sizer calculator instance.
        :param max_cap_in_risk: maximal risked capital (in percentage)
        :param max_allowed_position: limitation for max position size in quoted currency (i.e. max 5000 in USDT)
        :param reinvest_profit: if true use profit to reinvest
        """
        self.max_cap_in_risk = max_cap_in_risk / 100
        self.max_allowed_position_quoted = max_allowed_position
        self.reinvest_profit = reinvest_profit

    def calculate_target_positions(self, ctx: StrategyContext, signals: List[Signal]) -> List[TargetPosition]:
        t_pos = []
        for signal in signals:
            target_position_size = 0
            if signal.signal != 0:
                if signal.stop and signal.stop > 0:
                    _pos = ctx.positions[signal.instrument.symbol]
                    _q = ctx.quote(signal.instrument.symbol)

                    _direction = np.sign(signal.signal)
                    # - hey, we can't trade using negative balance ;)
                    _cap = max(
                        ctx.acc.get_total_capital() + (max(_pos.total_pnl(), 0) if self.reinvest_profit else 0), 0
                    )
                    _entry = _q.ask if _direction > 0 else _q.bid
                    # fmt: off
                    target_position_size = (  
                        _direction
                        *min((_cap * self.max_cap_in_risk) / abs(signal.stop / _entry - 1), self.max_allowed_position_quoted) / _entry
                    )  
                    # fmt: on

                else:
                    logger.warning(
                        f" >>> {self.__class__.__name__}: stop is not specified for {str(signal)} - can't calculate position !"
                    )
                    continue

            t_pos.append(TargetPosition(ctx.time(), signal, target_position_size))

        return t_pos


class WeightedPortfolioSizer(IPositionSizer):

    def __init__(self, capital_using: float = 1.0):
        """
        Weighted portfolio sizer. Signals are cosidered as weigths.

        :param cap_used_pct: how much of total capital to be used for sizing
        """
        self.capital_using = min(abs(capital_using), 1.0)

    def calculate_target_positions(self, ctx: StrategyContext, signals: List[Signal]) -> List[TargetPosition]:
        sw = np.sum([max(s.signal, 0) for s in signals])

        # - in case if all positions need to be closed
        sw = 1 if sw == 0 else sw

        cap = self.capital_using * ctx.get_capital()
        t_pos = []

        for signal in signals:
            # _pos = ctx.positions[signal.instrument.symbol]
            _q = ctx.quote(signal.instrument.symbol)
            if _q is not None:
                t_pos.append(
                    TargetPosition(
                        ctx.time(),
                        signal,
                        round_down_at_min_qty(
                            cap * max(signal.signal, 0) / sw / _q.mid_price(), signal.instrument.min_size_step
                        ),
                    )
                )
            else:
                logger.error(
                    f"{self.__class__.__name__}: Can't get actual market quote for {signal.instrument.symbol} !"
                )

        return t_pos<|MERGE_RESOLUTION|>--- conflicted
+++ resolved
@@ -18,9 +18,8 @@
         self.fixed_size = abs(fixed_size)
 
     def calculate_target_positions(self, ctx: StrategyContext, signals: List[Signal]) -> List[TargetPosition]:
-<<<<<<< HEAD
         if not self.amount_in_quote:
-            return [TargetPosition(s, s.signal * self.fixed_size) for s in signals]
+            return [TargetPosition(ctx.time(), s, s.signal * self.fixed_size) for s in signals]
         positions = []
         for signal in signals:
             q = ctx.quote(signal.instrument.symbol)
@@ -29,7 +28,7 @@
                     f"{self.__class__.__name__}: Can't get actual market quote for {signal.instrument.symbol} !"
                 )
                 continue
-            positions.append(TargetPosition(signal, signal.signal * self.fixed_size / q.mid_price()))
+            positions.append(TargetPosition(ctx.time(), signal, signal.signal * self.fixed_size / q.mid_price()))
         return positions
 
 
@@ -59,11 +58,8 @@
                 )
                 continue
             size = signal.signal * self.leverage * total_capital / q.mid_price() / len(ctx.instruments)
-            positions.append(TargetPosition(signal, size))
+            positions.append(TargetPosition(ctx.time(), signal, size))
         return positions
-=======
-        return [TargetPosition(ctx.time(), s, s.signal * self.fixed_size) for s in signals]
->>>>>>> a5d9ae26
 
 
 class FixedRiskSizer(IPositionSizer):
