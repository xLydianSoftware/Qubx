--- conflicted
+++ resolved
@@ -143,16 +143,10 @@
 
     def get_margin_ratio(self, exchange: str | None = None) -> float:
         # total capital / total required margin
-<<<<<<< HEAD
-        if self.get_total_required_margin(exchange) == 0:
-            return 999
-        return self.get_total_capital(exchange) / self.get_total_required_margin(exchange)
-=======
         required_margin = self.get_total_required_margin(exchange)
         if required_margin == 0:
             return 999.0
         return self.get_total_capital(exchange) / required_margin
->>>>>>> 096650c0
 
     ########################################################
     # Order and trade processing
