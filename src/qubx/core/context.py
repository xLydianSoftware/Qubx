import traceback
from threading import Thread
from typing import Any, Callable

from qubx import logger
from qubx.core.basics import (
    SW,
    AssetBalance,
    CtrlChannel,
    DataType,
    Instrument,
    ITimeProvider,
    MarketType,
    Order,
    OrderRequest,
    Position,
    dt_64,
)
from qubx.core.helpers import (
    BasicScheduler,
    CachedMarketDataHolder,
    set_parameters_to_object,
)
from qubx.core.initializer import BasicStrategyInitializer
from qubx.core.interfaces import (
    IAccountProcessor,
    IBroker,
    IDataProvider,
    IMarketManager,
    IMetricEmitter,
    IPositionGathering,
    IProcessingManager,
    IStrategy,
    IStrategyContext,
    IStrategyLifecycleNotifier,
    ISubscriptionManager,
    ITradeDataExport,
    ITradingManager,
    IUniverseManager,
    PositionsTracker,
    RemovalPolicy,
    StrategyState,
)
from qubx.core.loggers import StrategyLogging
from qubx.data.readers import DataReader
from qubx.emitters.base import BaseMetricEmitter
from qubx.gathering.simplest import SimplePositionGatherer
from qubx.trackers.sizers import FixedSizer

from .mixins import (
    MarketManager,
    ProcessingManager,
    SubscriptionManager,
    TradingManager,
    UniverseManager,
)


class StrategyContext(IStrategyContext):
    DEFAULT_POSITION_TRACKER: Callable[[], PositionsTracker] = lambda: PositionsTracker(
        FixedSizer(1.0, amount_in_quote=False)
    )

    _market_data_provider: IMarketManager
    _universe_manager: IUniverseManager
    _subscription_manager: ISubscriptionManager
    _trading_manager: ITradingManager
    _processing_manager: IProcessingManager

    _broker: IBroker  # service for exchange API: orders managemewnt
    _logging: StrategyLogging  # recording all activities for the strat: execs, positions, portfolio
    _data_provider: IDataProvider  # market data provider
    _cache: CachedMarketDataHolder
    _scheduler: BasicScheduler
    _initial_instruments: list[Instrument]

    _thread_data_loop: Thread | None = None  # market data loop
    _is_initialized: bool = False
    _exporter: ITradeDataExport | None = None  # Add exporter attribute
    _lifecycle_notifier: IStrategyLifecycleNotifier | None = None  # Add lifecycle notifier attribute

    _warmup_positions: dict[Instrument, Position] | None = None
    _warmup_orders: dict[Instrument, list[Order]] | None = None

    def __init__(
        self,
        strategy: IStrategy,
        broker: IBroker,
        data_provider: IDataProvider,
        account: IAccountProcessor,
        scheduler: BasicScheduler,
        time_provider: ITimeProvider,
        instruments: list[Instrument],
        logging: StrategyLogging,
        config: dict[str, Any] | None = None,
        position_gathering: IPositionGathering | None = None,  # TODO: make position gathering part of the strategy
        aux_data_provider: DataReader | None = None,
        exporter: ITradeDataExport | None = None,
        emitter: IMetricEmitter | None = None,
        lifecycle_notifier: IStrategyLifecycleNotifier | None = None,
        initializer: BasicStrategyInitializer | None = None,
    ) -> None:
        self.account = account
        self.strategy = self.__instantiate_strategy(strategy, config)
<<<<<<< HEAD
        self.initializer = initializer if initializer is not None else BasicStrategyInitializer()
        self.emitter = emitter if emitter is not None else IMetricEmitter()
=======
        self.initializer = (
            initializer if initializer is not None else BasicStrategyInitializer(simulation=data_provider.is_simulation)
        )

        # - additional sanity check that it's defined if we are in simulation or live mode
        if self.initializer.is_simulation is None:
            raise ValueError("Live or simulation mode must be defined in strategy initializer !")
>>>>>>> 44064ec3

        self._time_provider = time_provider
        self._broker = broker
        self._data_provider = data_provider
        self._logging = logging
        self._scheduler = scheduler
        self._initial_instruments = instruments

        self._cache = CachedMarketDataHolder()
        self._exporter = exporter
        self._lifecycle_notifier = lifecycle_notifier
        self._strategy_state = StrategyState()

        __position_tracker = self.strategy.tracker(self)
        if __position_tracker is None:
            __position_tracker = StrategyContext.DEFAULT_POSITION_TRACKER()

        __position_gathering = position_gathering if position_gathering is not None else SimplePositionGatherer()

        self._subscription_manager = SubscriptionManager(
            data_provider=self._data_provider,
            default_base_subscription=DataType.ORDERBOOK if not self._data_provider.is_simulation else DataType.NONE,
        )
        self.account.set_subscription_manager(self._subscription_manager)

        self._market_data_provider = MarketManager(
            time_provider=self._time_provider,
            cache=self._cache,
            data_provider=self._data_provider,
            universe_manager=self,
            aux_data_provider=aux_data_provider,
        )
        self._universe_manager = UniverseManager(
            context=self,
            strategy=self.strategy,
            broker=self._data_provider,
            trading_service=self._broker,
            cache=self._cache,
            logging=self._logging,
            subscription_manager=self,
            trading_manager=self,
            time_provider=self,
            account=self.account,
            position_gathering=__position_gathering,
        )
        self._trading_manager = TradingManager(
            time_provider=self,
            broker=self._broker,
            account=self.account,
            strategy_name=self.strategy.__class__.__name__,
        )
        self._processing_manager = ProcessingManager(
            context=self,
            strategy=self.strategy,
            logging=self._logging,
            market_data=self,
            subscription_manager=self,
            time_provider=self,
            account=self.account,
            position_tracker=__position_tracker,
            position_gathering=__position_gathering,
            universe_manager=self._universe_manager,
            cache=self._cache,
            scheduler=self._scheduler,
            is_simulation=self._data_provider.is_simulation,
            exporter=self._exporter,
        )
        self.__post_init__()

    def __post_init__(self) -> None:
        self.strategy.on_init(self.initializer)

        if base_sub := self.initializer.get_base_subscription():
            self.set_base_subscription(base_sub)

        if auto_sub := self.initializer.get_auto_subscribe():
            self.auto_subscribe = auto_sub

        if fit_schedule := self.initializer.get_fit_schedule():
            self.set_fit_schedule(fit_schedule)

        if event_schedule := self.initializer.get_event_schedule():
            self.set_event_schedule(event_schedule)

        # - update cache default timeframe
        sub_type = self.get_base_subscription()
        _, params = DataType.from_str(sub_type)
        __default_timeframe = params.get("timeframe", "1sec")
        self._cache.update_default_timeframe(__default_timeframe)

    def start(self, blocking: bool = False):
        if self._is_initialized:
            raise ValueError("Strategy is already started !")

        # Notify strategy start
        if self._lifecycle_notifier:
            try:
                self._lifecycle_notifier.notify_start(
                    self.strategy.__class__.__name__,
                    {
                        "Exchange": self.broker.exchange(),
                        "Instruments": [str(i) for i in self._initial_instruments],
                    },
                )
            except Exception as e:
                logger.error(f"[StrategyContext] :: Failed to notify strategy start: {e}")

        # - run cron scheduler
        self._scheduler.run()

        # - create incoming market data processing
        databus = self._data_provider.channel
        databus.register(self)

        # - start account processing
        self.account.start()

        # - update universe with initial instruments after the strategy is initialized
        self.set_universe(self._initial_instruments, skip_callback=True)

        # - for live we run loop
        if not self._data_provider.is_simulation:
            self._thread_data_loop = Thread(target=self.__process_incoming_data_loop, args=(databus,), daemon=True)
            self._thread_data_loop.start()
            logger.info("[StrategyContext] :: strategy is started in thread")
            if blocking:
                self._thread_data_loop.join()

        self._is_initialized = True

    def stop(self):
        # Notify strategy stop
        if self._lifecycle_notifier:
            try:
                self._lifecycle_notifier.notify_stop(
                    self.strategy.__class__.__name__,
                    {
                        "Total Capital": f"{self.get_total_capital():.2f}",
                        "Net Leverage": f"{self.get_net_leverage():.2%}",
                        "Positions": len([p for i, p in self.get_positions().items() if abs(p.quantity) > i.min_size]),
                    },
                )
            except Exception as e:
                logger.error(f"[StrategyContext] :: Failed to notify strategy stop: {e}")

        # - invoke strategy's stop code
        try:
            self.strategy.on_stop(self)
        except Exception as strat_error:
            logger.error(
                f"[<y>StrategyContext</y>] :: Strategy {self.strategy.__class__.__name__} raised an exception in on_stop: {strat_error}"
            )
            logger.opt(colors=False).error(traceback.format_exc())

            # Notify strategy error
            if self._lifecycle_notifier:
                try:
                    self._lifecycle_notifier.notify_error(self.strategy.__class__.__name__, strat_error)
                except Exception as e:
                    logger.error(f"[StrategyContext] :: Failed to notify strategy error: {e}")

        if self._thread_data_loop:
            self._data_provider.close()
            self._data_provider.channel.stop()
            self._thread_data_loop.join()
            self._thread_data_loop = None

        # - stop account processing
        self.account.stop()

        # - close logging
        self._logging.close()

    def is_running(self):
        return self._thread_data_loop is not None and self._thread_data_loop.is_alive()

    @property
    def is_simulation(self) -> bool:
        return self._data_provider.is_simulation

    # IAccountViewer delegation

    # capital information
    def get_capital(self) -> float:
        return self.account.get_capital()

    def get_total_capital(self) -> float:
        return self.account.get_total_capital()

    # balance and position information
    def get_balances(self) -> dict[str, AssetBalance]:
        return dict(self.account.get_balances())

    def get_positions(self) -> dict[Instrument, Position]:
        return dict(self.account.get_positions())

    def get_position(self, instrument: Instrument) -> Position:
        return self.account.get_position(instrument)

    @property
    def positions(self):
        return self.account.positions

    def get_orders(self, instrument: Instrument | None = None) -> dict[str, Order]:
        return self.account.get_orders(instrument)

    def position_report(self) -> dict:
        return self.account.position_report()

    # leverage information
    def get_leverage(self, instrument: Instrument) -> float:
        return self.account.get_leverage(instrument)

    def get_leverages(self) -> dict[Instrument, float]:
        return self.account.get_leverages()

    def get_net_leverage(self) -> float:
        return self.account.get_net_leverage()

    def get_gross_leverage(self) -> float:
        return self.account.get_gross_leverage()

    # margin information
    def get_total_required_margin(self) -> float:
        return self.account.get_total_required_margin()

    def get_available_margin(self) -> float:
        return self.account.get_available_margin()

    def get_margin_ratio(self) -> float:
        return self.account.get_margin_ratio()

    # IMarketDataProvider delegation
    def time(self) -> dt_64:
        return self._market_data_provider.time()

    def ohlc(self, instrument: Instrument, timeframe: str | None = None, length: int | None = None):
        return self._market_data_provider.ohlc(instrument, timeframe, length)

    def quote(self, instrument: Instrument):
        return self._market_data_provider.quote(instrument)

    def get_data(self, instrument: Instrument, sub_type: str) -> list[Any]:
        return self._market_data_provider.get_data(instrument, sub_type)

    def get_aux_data(self, data_id: str, **parameters):
        return self._market_data_provider.get_aux_data(data_id, **parameters)

    def get_instruments(self):
        return self._market_data_provider.get_instruments()

    def query_instrument(self, symbol: str, exchange: str | None = None) -> Instrument | None:
        return self._market_data_provider.query_instrument(
            symbol, exchange if exchange is not None else self.exchanges[0]
        )

    # ITradingManager delegation
    def trade(self, instrument: Instrument, amount: float, price: float | None = None, time_in_force="gtc", **options):
        return self._trading_manager.trade(instrument, amount, price, time_in_force, **options)

    def submit_orders(self, order_requests: list[OrderRequest]) -> list[Order]:
        return self._trading_manager.submit_orders(order_requests)

    def set_target_position(
        self, instrument: Instrument, target: float, price: float | None = None, **options
    ) -> Order:
        return self._trading_manager.set_target_position(instrument, target, price, **options)

    def close_position(self, instrument: Instrument) -> None:
        return self._trading_manager.close_position(instrument)

    def close_positions(self, market_type: MarketType | None = None) -> None:
        return self._trading_manager.close_positions(market_type)

    def cancel_order(self, order_id: str) -> None:
        return self._trading_manager.cancel_order(order_id)

    def cancel_orders(self, instrument: Instrument):
        return self._trading_manager.cancel_orders(instrument)

    # IUniverseManager delegation
    def set_universe(
        self, instruments: list[Instrument], skip_callback: bool = False, if_has_position_then: RemovalPolicy = "close"
    ):
        return self._universe_manager.set_universe(instruments, skip_callback, if_has_position_then)

    def add_instruments(self, instruments: list[Instrument]):
        return self._universe_manager.add_instruments(instruments)

    def remove_instruments(self, instruments: list[Instrument]):
        return self._universe_manager.remove_instruments(instruments)

    @property
    def instruments(self):
        return self._universe_manager.instruments

    @property
    def exchanges(self) -> list[str]:
        return self._trading_manager.exchanges()

    # ISubscriptionManager delegation
    def subscribe(self, subscription_type: str, instruments: list[Instrument] | Instrument | None = None):
        return self._subscription_manager.subscribe(subscription_type, instruments)

    def unsubscribe(self, subscription_type: str, instruments: list[Instrument] | Instrument | None = None):
        return self._subscription_manager.unsubscribe(subscription_type, instruments)

    def has_subscription(self, instrument: Instrument, subscription_type: str):
        return self._subscription_manager.has_subscription(instrument, subscription_type)

    def get_subscriptions(self, instrument: Instrument | None = None) -> list[str]:
        return self._subscription_manager.get_subscriptions(instrument)

    def get_base_subscription(self) -> str:
        return self._subscription_manager.get_base_subscription()

    def set_base_subscription(self, subscription_type: str):
        return self._subscription_manager.set_base_subscription(subscription_type)

    def get_subscribed_instruments(self, subscription_type: str | None = None) -> list[Instrument]:
        return self._subscription_manager.get_subscribed_instruments(subscription_type)

    def get_warmup(self, subscription_type: str) -> str | None:
        return self._subscription_manager.get_warmup(subscription_type)

    def set_warmup(self, configs: dict[Any, str]):
        return self._subscription_manager.set_warmup(configs)

    def commit(self):
        return self._subscription_manager.commit()

    @property
    def auto_subscribe(self) -> bool:
        return self._subscription_manager.auto_subscribe

    @auto_subscribe.setter
    def auto_subscribe(self, value: bool):
        self._subscription_manager.auto_subscribe = value

    # IProcessingManager delegation
    def process_data(self, instrument: Instrument, d_type: str, data: Any, is_historical: bool):
        return self._processing_manager.process_data(instrument, d_type, data, is_historical)

    def set_fit_schedule(self, schedule: str):
        return self._processing_manager.set_fit_schedule(schedule)

    def set_event_schedule(self, schedule: str):
        return self._processing_manager.set_event_schedule(schedule)

    def get_event_schedule(self, event_id: str) -> str | None:
        return self._processing_manager.get_event_schedule(event_id)

    def is_fitted(self) -> bool:
        return self._processing_manager.is_fitted()

    @property
    def broker(self) -> IBroker:
        return self._broker

    # IWarmupStateSaver delegation
    def set_warmup_positions(self, positions: dict[Instrument, Position]) -> None:
        self._warmup_positions = positions

    def set_warmup_orders(self, orders: dict[Instrument, list[Order]]) -> None:
        self._warmup_orders = orders

    def get_warmup_positions(self) -> dict[Instrument, Position]:
        return self._warmup_positions if self._warmup_positions is not None else {}

    def get_warmup_orders(self) -> dict[Instrument, list[Order]]:
        return self._warmup_orders if self._warmup_orders is not None else {}

    # private methods
    def __process_incoming_data_loop(self, channel: CtrlChannel):
        logger.info("[StrategyContext] :: Start processing market data")
        while channel.control.is_set():
            with SW("StrategyContext._process_incoming_data"):
                # - waiting for incoming market data
                instrument, d_type, data, hist = channel.receive()
                if self.process_data(instrument, d_type, data, hist):
                    channel.stop()
                    break
        logger.info("[StrategyContext] :: Market data processing stopped")

    def __instantiate_strategy(self, strategy: IStrategy, config: dict[str, Any] | None) -> IStrategy:
        __strategy = strategy() if isinstance(strategy, type) else strategy
        __strategy.ctx = self
        set_parameters_to_object(__strategy, **config if config else {})
        return __strategy<|MERGE_RESOLUTION|>--- conflicted
+++ resolved
@@ -102,10 +102,7 @@
     ) -> None:
         self.account = account
         self.strategy = self.__instantiate_strategy(strategy, config)
-<<<<<<< HEAD
-        self.initializer = initializer if initializer is not None else BasicStrategyInitializer()
         self.emitter = emitter if emitter is not None else IMetricEmitter()
-=======
         self.initializer = (
             initializer if initializer is not None else BasicStrategyInitializer(simulation=data_provider.is_simulation)
         )
@@ -113,7 +110,6 @@
         # - additional sanity check that it's defined if we are in simulation or live mode
         if self.initializer.is_simulation is None:
             raise ValueError("Live or simulation mode must be defined in strategy initializer !")
->>>>>>> 44064ec3
 
         self._time_provider = time_provider
         self._broker = broker
