--- conflicted
+++ resolved
@@ -14,11 +14,7 @@
 
 import traceback
 from dataclasses import dataclass
-<<<<<<< HEAD
 from typing import Any, Literal, Protocol
-=======
-from typing import Any, Callable, Dict, List, Literal, Protocol, Set, Tuple
->>>>>>> 3610af9f
 
 import numpy as np
 import pandas as pd
