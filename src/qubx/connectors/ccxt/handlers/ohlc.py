"""
OHLC data type handler for CCXT data provider.

Handles subscription and warmup for OHLC (candlestick) data.
"""

from typing import Set

import pandas as pd

from qubx import logger
from qubx.core.basics import CtrlChannel, DataType, Instrument
from qubx.core.series import Bar, Quote
from qubx.utils.time import convert_tf_str_td64

from ..subscription_config import SubscriptionConfiguration
from ..utils import ccxt_find_instrument, create_market_type_batched_subscriber, instrument_to_ccxt_symbol
from .base import BaseDataTypeHandler


class OhlcDataHandler(BaseDataTypeHandler):
    """Handler for OHLC (candlestick) data subscription and processing."""

    @property
    def data_type(self) -> str:
        return "ohlc"

    def _convert_ohlcv_to_bar(self, oh: list) -> Bar:
        """
        Convert OHLCV array data to Bar object with proper field mapping.
        
        Args:
            oh: OHLCV array data from exchange
            
        Returns:
            Bar object with properly mapped fields
        """
        # Extended OHLCV data processing
        
        # OHLCV data mapping with inline conditionals for variable field lengths
        # oh[0-5] = standard OHLCV (timestamp, open, high, low, close, volume)
        # oh[6] = quote_volume (if available)
        # oh[7] = trade_count (if available)
        # oh[8] = taker_buy_base_volume (if available)
        # oh[9] = taker_buy_quote_volume (if available)
        return Bar(
            oh[0] * 1_000_000,  # timestamp
            oh[1],  # open
            oh[2],  # high
            oh[3],  # low
            oh[4],  # close
            oh[5],  # volume (base asset)
<<<<<<< HEAD
            oh[6] if len(oh) > 6 else 0.0,  # volume_quote
            oh[8] if len(oh) > 8 else 0.0,  # bought_volume
            oh[9] if len(oh) > 9 else 0.0,  # bought_volume_quote
            int(oh[7]) if len(oh) > 7 else 0,  # trade_count
=======
            bought_volume=oh[8] if len(oh) > 8 else 0.0,  # taker buy base volume
            volume_quote=oh[6] if len(oh) > 6 else 0.0,  # quote asset volume
            bought_volume_quote=oh[9] if len(oh) > 9 else 0.0,  # taker buy quote volume
            trade_count=float(oh[7]) if len(oh) > 7 else 0.0,  # trade count
>>>>>>> b0d64044
        )

    def prepare_subscription(
        self,
        name: str,
        sub_type: str,
        channel: CtrlChannel,
        instruments: Set[Instrument],
        timeframe: str = "1m",
        **params,
    ) -> SubscriptionConfiguration:
        """
        Prepare OHLC subscription configuration.

        Args:
            name: Stream name for this subscription
            sub_type: Parsed subscription type ("ohlc")
            channel: Control channel for managing subscription lifecycle
            instruments: Set of instruments to subscribe to
            timeframe: Timeframe for OHLC data (e.g., "1m", "5m", "1h")

        Returns:
            SubscriptionConfiguration with subscriber function
        """
        _instr_to_ccxt_symbol = {i: instrument_to_ccxt_symbol(i) for i in instruments}
        _exchange_timeframe = self._data_provider._get_exch_timeframe(timeframe)
        _symbol_to_instrument = {_instr_to_ccxt_symbol[i]: i for i in instruments}

        async def watch_ohlcv(instruments_batch: list[Instrument]):
            _symbol_timeframe_pairs = [[_instr_to_ccxt_symbol[i], _exchange_timeframe] for i in instruments_batch]
            ohlcv = await self._exchange.watch_ohlcv_for_symbols(_symbol_timeframe_pairs)

            # ohlcv is symbol -> timeframe -> list[timestamp, open, high, low, close, volume]
            for exch_symbol, _data in ohlcv.items():
                instrument = ccxt_find_instrument(exch_symbol, self._exchange, _symbol_to_instrument)
                for _, ohlcvs in _data.items():
                    for oh in ohlcvs:
                        # Get current time and original bar timestamp
                        current_time = self._data_provider.time_provider.time()
                        current_timestamp_ns = current_time.astype('datetime64[ns]').view('int64')
                        bar_timestamp_ns = oh[0] * 1_000_000
                        
                        # Create bar with correct timestamp handling
                        bar = self._convert_ohlcv_to_bar(oh)
                        
                        # Determine if this bar belongs to previous timeframe
                        timeframe_td = convert_tf_str_td64(timeframe)
                        timeframe_ns = timeframe_td.astype('timedelta64[ns]').astype('int64')
                        current_bar_start = (current_timestamp_ns // timeframe_ns) * timeframe_ns
                        bar_start = (bar_timestamp_ns // timeframe_ns) * timeframe_ns
                        
                        if bar_start < current_bar_start:
                            # This is a late update for previous timeframe
                            # Set timestamp to 1ns before end of previous bar to ensure correct processing
                            bar.time = current_bar_start - 1
                            logger.debug(f"<yellow>{self._exchange_id}</yellow> Late bar update detected - adjusted timestamp for {instrument.symbol}")
                        else:
                            # This is current timeframe - use current time for consolidation handling
                            bar.time = current_timestamp_ns
                        
                        # Use current time for health monitoring with robust conversion
                        current_timestamp_ms = current_timestamp_ns // 1_000_000
                        health_timestamp = pd.Timestamp(current_timestamp_ms, unit="ms").asm8
                        self._data_provider._health_monitor.record_data_arrival(sub_type, health_timestamp)

                        channel.send(
                            (
                                instrument,
                                sub_type,
                                bar,
                                False,  # not historical bar
                            )
                        )

                    # Generate synthetic quotes if no orderbook/quote subscription exists
                    if not (
                        self._data_provider.has_subscription(instrument, DataType.ORDERBOOK)
                        or self._data_provider.has_subscription(instrument, DataType.QUOTE)
                    ):
                        _price = ohlcvs[-1][4]
                        _s2 = instrument.tick_size / 2.0
                        _bid, _ask = _price - _s2, _price + _s2
                        self._data_provider._last_quotes[instrument] = Quote(oh[0] * 1_000_000, _bid, _ask, 0.0, 0.0)

        # Return subscription configuration instead of calling _listen_to_stream directly
        return SubscriptionConfiguration(
            subscriber_func=create_market_type_batched_subscriber(watch_ohlcv, instruments),
            unsubscriber_func=None,  # OHLC subscriptions don't support unsubscribe properly
            stream_name=name,
            requires_market_type_batching=True,
        )

    async def warmup(
        self, instruments: Set[Instrument], channel: CtrlChannel, warmup_period: str, timeframe: str = "1m", **params
    ) -> None:
        """
        Fetch historical OHLC data for warmup during backtesting.

        Args:
            instruments: Set of instruments to warm up
            channel: Control channel for sending warmup data
            warmup_period: Period to warm up (e.g., "30d", "1000h")
            timeframe: Timeframe for OHLC data (e.g., "1m", "5m", "1h")
        """
        nbarsback = pd.Timedelta(warmup_period) // pd.Timedelta(timeframe)
        exch_timeframe = self._data_provider._get_exch_timeframe(timeframe)

        for instrument in instruments:
            start = self._data_provider._time_msec_nbars_back(timeframe, nbarsback)
            ohlcv = await self._exchange.fetch_ohlcv(
                instrument.symbol, exch_timeframe, since=start, limit=nbarsback + 1
            )

            logger.debug(f"<yellow>{self._exchange_id}</yellow> {instrument}: loaded {len(ohlcv)} {timeframe} bars")
            
            # Debug: Check warmup data format vs live data format
            if len(ohlcv) > 0:
                sample_bar = ohlcv[0]
                logger.info(f"Warmup OHLCV sample length: {len(sample_bar)}, data: {sample_bar}")
                if len(sample_bar) >= 10:
                    logger.info(f"Warmup extended fields: vol_quote={sample_bar[6]}, trades={sample_bar[7]}, buy_vol={sample_bar[8]}, buy_vol_quote={sample_bar[9]}")
                else:
                    logger.warning(f"Warmup data is standard OHLCV only (length {len(sample_bar)}), no extended fields!")

            channel.send(
                (
                    instrument,
                    DataType.OHLC[timeframe],
                    [self._convert_ohlcv_to_bar(oh) for oh in ohlcv],
                    True,  # historical data
                )
            )

    async def get_historical_ohlc(self, instrument: Instrument, timeframe: str, nbarsback: int) -> list[Bar]:
        """
        Get historical OHLC data for a single instrument (used by get_ohlc method).

        Args:
            instrument: Instrument to fetch data for
            timeframe: Timeframe for OHLC data (e.g., "1m", "5m", "1h")
            nbarsback: Number of bars to fetch

        Returns:
            List of Bar objects with historical OHLC data
        """
        assert nbarsback >= 1
        symbol = instrument.symbol
        since = self._data_provider._time_msec_nbars_back(timeframe, nbarsback)
        exch_timeframe = self._data_provider._get_exch_timeframe(timeframe)

        # Retrieve OHLC data from exchange
        # TODO: check if nbarsback > max_limit (1000) we need to do more requests
        ohlcv_data = await self._exchange.fetch_ohlcv(symbol, exch_timeframe, since=since, limit=nbarsback + 1)

        # Convert to Bar objects using utility method
        bars = []
        for oh in ohlcv_data:
            bars.append(self._convert_ohlcv_to_bar(oh))

        return bars<|MERGE_RESOLUTION|>--- conflicted
+++ resolved
@@ -50,17 +50,10 @@
             oh[3],  # low
             oh[4],  # close
             oh[5],  # volume (base asset)
-<<<<<<< HEAD
-            oh[6] if len(oh) > 6 else 0.0,  # volume_quote
-            oh[8] if len(oh) > 8 else 0.0,  # bought_volume
-            oh[9] if len(oh) > 9 else 0.0,  # bought_volume_quote
-            int(oh[7]) if len(oh) > 7 else 0,  # trade_count
-=======
             bought_volume=oh[8] if len(oh) > 8 else 0.0,  # taker buy base volume
             volume_quote=oh[6] if len(oh) > 6 else 0.0,  # quote asset volume
             bought_volume_quote=oh[9] if len(oh) > 9 else 0.0,  # taker buy quote volume
-            trade_count=float(oh[7]) if len(oh) > 7 else 0.0,  # trade count
->>>>>>> b0d64044
+            trade_count=int(oh[7]) if len(oh) > 7 else 0,  # trade count
         )
 
     def prepare_subscription(
