--- conflicted
+++ resolved
@@ -184,31 +184,19 @@
         if not subscription_type:
             return list(self.get_all_subscribed_instruments())
         
-<<<<<<< HEAD
-        # Return active subscriptions, fallback to pending if no active ones
-        if subscription_type in self._subscriptions:
-            return list(self._subscriptions[subscription_type])
-        elif subscription_type in self._pending_subscriptions:
-            return list(self._pending_subscriptions[subscription_type])
-        else:
-            return []
-=======
-        _sub_type, _ = DataType.from_str(subscription_type)
-        
         # Return instruments that are either active or pending to maintain consistency
         # with has_subscription and has_pending_subscription methods
         instruments = set()
         
         # Add active subscriptions (if connection is ready)
-        if _sub_type in self._subscriptions and self._sub_connection_ready.get(_sub_type, False):
-            instruments.update(self._subscriptions[_sub_type])
+        if subscription_type in self._subscriptions and self._sub_connection_ready.get(subscription_type, False):
+            instruments.update(self._subscriptions[subscription_type])
         
         # Add pending subscriptions (if connection is not ready)
-        if _sub_type in self._pending_subscriptions and not self._sub_connection_ready.get(_sub_type, False):
-            instruments.update(self._pending_subscriptions[_sub_type])
+        if subscription_type in self._pending_subscriptions and not self._sub_connection_ready.get(subscription_type, False):
+            instruments.update(self._pending_subscriptions[subscription_type])
         
         return list(instruments)
->>>>>>> 6abd992b
     
     def has_subscription(self, instrument: Instrument, subscription_type: str) -> bool:
         """
@@ -266,8 +254,7 @@
         Returns:
             True if connection is established and ready
         """
-        _sub_type, _ = DataType.from_str(subscription_type)
-        return self._sub_connection_ready.get(_sub_type, False)
+        return self._sub_connection_ready.get(subscription_type, False)
     
     def get_symbol_to_instrument_mapping(self) -> Dict[str, Instrument]:
         """
@@ -321,11 +308,9 @@
         Args:
             subscription_type: Full subscription type (e.g., "ohlc(1m)")
         """
-        _parsed_sub_type, _ = DataType.from_str(subscription_type)
-        
         # Clear active subscription state (but preserve pending subscriptions)
-        self._subscriptions.pop(_parsed_sub_type, None)
-        self._sub_connection_ready.pop(_parsed_sub_type, None)
+        self._subscriptions.pop(subscription_type, None)
+        self._sub_connection_ready.pop(subscription_type, None)
         self._sub_to_name.pop(subscription_type, None)
 
     def setup_new_subscription(self, subscription_type: str, stream_name: str) -> None:
