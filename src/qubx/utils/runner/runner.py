import inspect
import os
import socket
import time
import traceback
from collections import defaultdict
from functools import reduce
from pathlib import Path
from typing import Optional

import pandas as pd
from loguru import logger

from qubx import QubxLogConfig
from qubx.backtester import simulate
from qubx.backtester.account import SimulatedAccountProcessor
from qubx.backtester.broker import SimulatedBroker
from qubx.backtester.optimization import variate
from qubx.backtester.runner import SimulationRunner
from qubx.backtester.utils import (
    SetupTypes,
    SimulatedLogFormatter,
    SimulationConfigError,
    SimulationSetup,
    recognize_simulation_data_config,
)
from qubx.connectors.ccxt.account import CcxtAccountProcessor
from qubx.connectors.ccxt.broker import CcxtBroker
from qubx.connectors.ccxt.data import CcxtDataProvider
from qubx.connectors.ccxt.factory import get_ccxt_exchange
from qubx.core.basics import (
    CtrlChannel,
    Instrument,
    LiveTimeProvider,
    RestoredState,
    TransactionCostsCalculator,
)
from qubx.core.context import CachedMarketDataHolder, StrategyContext
from qubx.core.helpers import BasicScheduler
from qubx.core.initializer import BasicStrategyInitializer
from qubx.core.interfaces import (
    IAccountProcessor,
    IBroker,
    IDataProvider,
    IMetricEmitter,
    IStrategyContext,
    IStrategyLifecycleNotifier,
    ITimeProvider,
    ITradeDataExport,
)
from qubx.core.loggers import StrategyLogging
from qubx.core.lookups import lookup
from qubx.data.composite import CompositeReader
from qubx.data.readers import DataReader
from qubx.emitters.composite import CompositeMetricEmitter
from qubx.restarts.state_resolvers import StateResolver
from qubx.restarts.time_finders import TimeFinder
from qubx.restorers import create_state_restorer
from qubx.utils.misc import class_import, makedirs, red
from qubx.utils.runner.configs import (
    ExchangeConfig,
    LoggingConfig,
    ReaderConfig,
    RestorerConfig,
    StrategyConfig,
    WarmupConfig,
    load_simulation_config_from_yaml,
    load_strategy_config_from_yaml,
)

from .accounts import AccountConfigurationManager


def run_strategy_yaml(
    config_file: Path,
    account_file: Path | None = None,
    paper: bool = False,
    restore: bool = False,
    blocking: bool = False,
) -> IStrategyContext:
    """
    Run the strategy with the given configuration file.

    Args:
        config_file (Path): The path to the configuration file.
        account_file (Path, optional): The path to the account configuration file. Defaults to None.
        paper (bool, optional): Whether to run in paper trading mode. Defaults to False.
        jupyter (bool, optional): Whether to run in a Jupyter console. Defaults to False.
    """
    if not config_file.exists():
        raise FileNotFoundError(f"Configuration file not found: {config_file}")
    if account_file is not None and not account_file.exists():
        raise FileNotFoundError(f"Account configuration file not found: {account_file}")

    acc_manager = AccountConfigurationManager(account_file, config_file.parent, search_qubx_dir=True)
    stg_config = load_strategy_config_from_yaml(config_file)
    return run_strategy(stg_config, acc_manager, paper=paper, restore=restore, blocking=blocking)


def run_strategy_yaml_in_jupyter(
    config_file: Path, account_file: Path | None = None, paper: bool = False, restore: bool = False
) -> None:
    """
    Run a strategy in a Jupyter notebook.

    Args:
        config_file: Path to the strategy configuration file
        account_file: Path to the account configuration file
        paper: Whether to run in paper trading mode
        restore: Whether to restore the strategy state
    """
    if not config_file.exists():
        logger.error(f"Configuration file not found: {config_file}")
        return
    try:
        import nest_asyncio

        nest_asyncio.apply()
    except ImportError:
        logger.error("Can't find <r>nest_asyncio</r> module - try to install it first")
        return

    try:
        from jupyter_console.app import ZMQTerminalIPythonApp
    except ImportError:
        logger.error(
            "Can't find <r>ZMQTerminalIPythonApp</r> module - try to install <g>jupyter-console</g> package first"
        )
        return

    class TerminalRunner(ZMQTerminalIPythonApp):
        def __init__(self, **kwargs) -> None:
            self.init_code = kwargs.pop("init_code")
            super().__init__(**kwargs)

        def init_banner(self):
            pass

        def initialize(self, argv=None):
            super().initialize(argv=[])
            self.shell.run_cell(self.init_code)

    _base = Path(__file__).parent.absolute()
    with open(_base / "_jupyter_runner.pyt", "r") as f:
        content = f.read()

    content_with_values = content.format_map(
        {"config_file": config_file, "account_file": account_file, "paper": paper, "restore": restore}
    )
    logger.info("Running in Jupyter console")
    TerminalRunner.launch_instance(init_code=content_with_values)


def run_strategy(
    config: StrategyConfig,
    account_manager: AccountConfigurationManager,
    paper: bool = False,
    restore: bool = False,
    blocking: bool = False,
) -> IStrategyContext:
    """
    Run a strategy with the given configuration.

    Args:
        config (StrategyConfig): The configuration of the strategy.
        account_manager (AccountManager): The account manager to use.
        paper (bool, optional): Whether to run in paper trading mode. Defaults to False.
        blocking (bool, optional): Whether to block the main thread. Defaults to False.

    Returns:
        IStrategyContext: The strategy context.
    """
    # Restore state if configured
    restored_state = _restore_state(config.warmup.restorer if config.warmup else None) if restore else None

    # Create the strategy context
    ctx = create_strategy_context(
        config=config,
        account_manager=account_manager,
        paper=paper,
        restored_state=restored_state,
    )

    try:
        _run_warmup(
            ctx=ctx,
            restored_state=restored_state,
            exchanges=config.exchanges,
            warmup=config.warmup,
        )
    except KeyboardInterrupt:
        logger.info("Warmup interrupted by user")
        return ctx
    except Exception as e:
        logger.error(f"Warmup failed: {e}")
        raise e

    # Start the strategy context
    if blocking:
        try:
            ctx.start(blocking=True)
        except KeyboardInterrupt:
            logger.info("Stopped by user")
        finally:
            ctx.stop()
    else:
        ctx.start()

    return ctx


def _restore_state(restorer_config: RestorerConfig | None) -> RestoredState | None:
    if restorer_config is None:
        restorer_config = RestorerConfig(type="CsvStateRestorer", parameters={"base_dir": "logs"})

    state_restorer = create_state_restorer(
        restorer_config.type,
        restorer_config.parameters,
    )

    state = state_restorer.restore_state()
    logger.info(
        f"<yellow>Restored state with {len(state.positions)} positions "
        f"and {sum(len(s) for s in state.instrument_to_target_positions.values())} signals</yellow>"
    )
    logger.info("<yellow> - Positions:</yellow>")
    for position in state.positions.values():
        logger.info(f"<yellow>   - {position}</yellow>")
    return state


def _resolve_env_vars(value):
    """
    Resolve environment variables in a value.
    If the value is a string and starts with 'env:', the rest is treated as an environment variable name.
    """
    if isinstance(value, str) and value.startswith("env:"):
        env_var = value[4:].strip()
        return os.environ.get(env_var)
    return value


def _create_exporters(config: StrategyConfig, strategy_name: str) -> Optional[ITradeDataExport]:
    """
    Create exporters from the configuration.

    Args:
        config: Strategy configuration
        strategy_name: Name of the strategy

    Returns:
        ITradeDataExport or None if no exporters are configured
    """
    if not config.exporters:
        return None

    exporters = []

    for exporter_config in config.exporters:
        exporter_class_name = exporter_config.exporter
        if "." not in exporter_class_name:
            exporter_class_name = f"qubx.exporters.{exporter_class_name}"

        try:
            exporter_class = class_import(exporter_class_name)

            # Process parameters and resolve environment variables
            params = {}
            for key, value in exporter_config.parameters.items():
                resolved_value = _resolve_env_vars(value)

                # Handle formatter if specified
                if key == "formatter" and isinstance(resolved_value, dict):
                    formatter_class_name = resolved_value.get("class")
                    formatter_args = resolved_value.get("args", {})

                    # Resolve env vars in formatter args
                    for fmt_key, fmt_value in formatter_args.items():
                        formatter_args[fmt_key] = _resolve_env_vars(fmt_value)

                    if formatter_class_name:
                        if "." not in formatter_class_name:
                            formatter_class_name = f"qubx.exporters.formatters.{formatter_class_name}"
                        formatter_class = class_import(formatter_class_name)
                        params[key] = formatter_class(**formatter_args)
                else:
                    params[key] = resolved_value

            # Add strategy_name if the exporter requires it and it's not already provided
            if "strategy_name" in inspect.signature(exporter_class).parameters and "strategy_name" not in params:
                params["strategy_name"] = strategy_name

            # Create the exporter instance
            exporter = exporter_class(**params)
            exporters.append(exporter)
            logger.info(f"Created exporter: {exporter_class_name}")

        except Exception as e:
            logger.error(f"Failed to create exporter {exporter_class_name}: {e}")
            logger.opt(colors=False).error(f"Exporter parameters: {exporter_config.parameters}")

    if not exporters:
        return None

    # If there's only one exporter, return it directly
    if len(exporters) == 1:
        return exporters[0]

    # If there are multiple exporters, create a composite exporter
    from qubx.exporters.composite import CompositeExporter

    return CompositeExporter(exporters)


def _create_metric_emitters(config: StrategyConfig, strategy_name: str) -> Optional[IMetricEmitter]:
    """
    Create metric emitters from the configuration.

    Args:
        config: Strategy configuration
        strategy_name: Name of the strategy

    Returns:
        IMetricEmitter or None if no metric emitters are configured
    """
    if not hasattr(config, "emission") or not config.emission or not config.emission.emitters:
        return None

    emitters = []
    stats_to_emit = config.emission.stats_to_emit
    stats_interval = config.emission.stats_interval

    for metric_config in config.emission.emitters:
        emitter_class_name = metric_config.emitter
        if "." not in emitter_class_name:
            emitter_class_name = f"qubx.emitters.{emitter_class_name}"

        try:
            emitter_class = class_import(emitter_class_name)

            # Process parameters and resolve environment variables
            params = {}
            for key, value in metric_config.parameters.items():
                params[key] = _resolve_env_vars(value)

            # Add strategy_name if the emitter requires it and it's not already provided
            if "strategy_name" in inspect.signature(emitter_class).parameters and "strategy_name" not in params:
                params["strategy_name"] = strategy_name

            # Add stats_to_emit if the emitter supports it and it's not already provided
            if (
                "stats_to_emit" in inspect.signature(emitter_class).parameters
                and "stats_to_emit" not in params
                and stats_to_emit
            ):
                params["stats_to_emit"] = stats_to_emit

            # Add stats_interval if the emitter supports it and it's not already provided
            if "stats_interval" in inspect.signature(emitter_class).parameters and "stats_interval" not in params:
                params["stats_interval"] = stats_interval

            # Process tags and add strategy_name as a tag
            tags = dict(metric_config.tags) if hasattr(metric_config, "tags") else {}
            tags["strategy"] = strategy_name

            # Add tags if the emitter supports it
            if "tags" in inspect.signature(emitter_class).parameters:
                params["tags"] = tags

            # Create the emitter instance
            emitter = emitter_class(**params)
            emitters.append(emitter)
            logger.info(f"Created metric emitter: {emitter_class_name}")
        except Exception as e:
            logger.error(f"Failed to create metric emitter {metric_config.emitter}: {e}")
            logger.opt(colors=False).error(traceback.format_exc())

    if not emitters:
        return None
    elif len(emitters) == 1:
        return emitters[0]
    else:
        return CompositeMetricEmitter(emitters, stats_interval=stats_interval)


def _create_lifecycle_notifiers(config: StrategyConfig, strategy_name: str) -> Optional[IStrategyLifecycleNotifier]:
    """
    Create lifecycle notifiers from the configuration.

    Args:
        config: Strategy configuration
        strategy_name: Name of the strategy

    Returns:
        IStrategyLifecycleNotifier or None if no lifecycle notifiers are configured
    """
    if not config.notifiers:
        return None

    notifiers = []

    for notifier_config in config.notifiers:
        notifier_class_name = notifier_config.notifier
        if "." not in notifier_class_name:
            notifier_class_name = f"qubx.notifications.{notifier_class_name}"

        try:
            notifier_class = class_import(notifier_class_name)

            # Process parameters and resolve environment variables
            params = {}
            for key, value in notifier_config.parameters.items():
                params[key] = _resolve_env_vars(value)

            # Create the notifier instance
            notifier = notifier_class(**params)
            notifiers.append(notifier)
            logger.info(f"Created lifecycle notifier: {notifier_class_name}")

        except Exception as e:
            logger.error(f"Failed to create lifecycle notifier {notifier_class_name}: {e}")
            logger.opt(colors=False).error(f"Lifecycle notifier parameters: {notifier_config.parameters}")

    if not notifiers:
        return None

    # If there's only one notifier, return it directly
    if len(notifiers) == 1:
        return notifiers[0]

    # If there are multiple notifiers, create a composite notifier
    from qubx.notifications.composite import CompositeLifecycleNotifier

    return CompositeLifecycleNotifier(notifiers)


def create_strategy_context(
    config: StrategyConfig,
    account_manager: AccountConfigurationManager,
    paper: bool = False,
    restored_state: RestoredState | None = None,
) -> IStrategyContext:
    """
    Create a strategy context from the given configuration.
    """
    stg_name = _get_strategy_name(config)
    _run_mode = "paper" if paper else "live"

    if isinstance(config.strategy, list):
        _strategy_class = reduce(lambda x, y: x + y, [class_import(x) for x in config.strategy])
    else:
        _strategy_class = class_import(config.strategy)

    _logging = _setup_strategy_logging(stg_name, config.logging)
    _aux_reader = _construct_reader(config.aux)

    # Create exporters if configured
    _exporter = _create_exporters(config, stg_name)

    # Create metric emitters
    _metric_emitter = _create_metric_emitters(config, stg_name)

    # Create lifecycle notifiers
    _lifecycle_notifier = _create_lifecycle_notifiers(config, stg_name)

    # Create strategy initializer
    _initializer = BasicStrategyInitializer()

    _time = LiveTimeProvider()
    _chan = CtrlChannel("databus", sentinel=(None, None, None, None))
    _sched = BasicScheduler(_chan, lambda: _time.time().item())

    exchanges = list(config.exchanges.keys())
    if len(exchanges) > 1:
        raise ValueError("Multiple exchanges are not supported yet !")

    _exchange_to_tcc = {}
    _exchange_to_broker = {}
    _exchange_to_data_provider = {}
    _exchange_to_account = {}
    _instruments = []
    for exchange_name, exchange_config in config.exchanges.items():
        _exchange_to_tcc[exchange_name] = (tcc := _create_tcc(exchange_name, account_manager))
        _exchange_to_data_provider[exchange_name] = _create_data_provider(
            exchange_name,
            exchange_config,
            time_provider=_time,
            channel=_chan,
            account_manager=account_manager,
        )
        _exchange_to_account[exchange_name] = (
            account := _create_account_processor(
                exchange_name,
                exchange_config,
                channel=_chan,
                time_provider=_time,
                account_manager=account_manager,
                tcc=tcc,
                paper=paper,
                restored_state=restored_state,
            )
        )
        _exchange_to_broker[exchange_name] = _create_broker(
            exchange_name,
            exchange_config,
            _chan,
            time_provider=_time,
            account=account,
            account_manager=account_manager,
            paper=paper,
        )
        _instruments.extend(_create_instruments_for_exchange(exchange_name, exchange_config))

    # TODO: rework strategy context to support multiple exchanges
    _broker = _exchange_to_broker[exchanges[0]]
    _data_provider = _exchange_to_data_provider[exchanges[0]]
    _account = _exchange_to_account[exchanges[0]]
<<<<<<< HEAD
=======
    _initializer = BasicStrategyInitializer(simulation=_data_provider.is_simulation)
>>>>>>> 44064ec3

    logger.info(f"- Strategy: <blue>{stg_name}</blue>\n- Mode: {_run_mode}\n- Parameters: {config.parameters}")
    ctx = StrategyContext(
        strategy=_strategy_class,
        broker=_broker,
        data_provider=_data_provider,
        account=_account,
        scheduler=_sched,
        time_provider=_time,
        instruments=_instruments,
        logging=_logging,
        config=config.parameters,
        aux_data_provider=_aux_reader,
        exporter=_exporter,
        emitter=_metric_emitter,
        lifecycle_notifier=_lifecycle_notifier,
        initializer=_initializer,
    )

    return ctx


def _get_strategy_name(cfg: StrategyConfig) -> str:
    if isinstance(cfg.strategy, list):
        return "_".join(map(lambda x: x.split(".")[-1], cfg.strategy))
    return cfg.strategy.split(".")[-1]


def _setup_strategy_logging(stg_name: str, log_config: LoggingConfig) -> StrategyLogging:
    log_id = time.strftime("%Y%m%d%H%M%S", time.gmtime())
    run_folder = f"logs/run_{log_id}"
    logger.add(
        f"{run_folder}/strategy/{stg_name}_{{time}}.log",
        format="{time} | {level} | {message}",
        rotation="100 MB",
        colorize=False,
    )

    run_id = f"{socket.gethostname()}-{str(int(time.time() * 10**9))}"

    _log_writer_name = log_config.logger
    if "." not in _log_writer_name:
        _log_writer_name = f"qubx.core.loggers.{_log_writer_name}"

    logger.debug(f"Setup <g>{_log_writer_name}</g> logger...")
    _log_writer_class = class_import(_log_writer_name)
    _log_writer_params = {
        "account_id": "account",
        "strategy_id": stg_name,
        "run_id": run_id,
        "log_folder": run_folder,
    }
    _log_writer_sig_params = inspect.signature(_log_writer_class).parameters
    _log_writer_params = {k: v for k, v in _log_writer_params.items() if k in _log_writer_sig_params}
    _log_writer = _log_writer_class(**_log_writer_params)
    stg_logging = StrategyLogging(
        logs_writer=_log_writer,
        positions_log_freq=log_config.position_interval,
        portfolio_log_freq=log_config.portfolio_interval,
        heartbeat_freq=log_config.heartbeat_interval,
    )
    return stg_logging


def _construct_reader(reader_config: ReaderConfig | None) -> DataReader | None:
    if reader_config is None:
        return None

    from qubx.data.registry import ReaderRegistry

    try:
        # Use the ReaderRegistry.get method to construct the reader directly
        return ReaderRegistry.get(reader_config.reader, **reader_config.args)
    except ValueError as e:
        # Log the error and re-raise
        logger.error(f"Failed to construct reader: {e}")
        raise


def _create_tcc(exchange_name: str, account_manager: AccountConfigurationManager) -> TransactionCostsCalculator:
    if exchange_name == "BINANCE.PM":
        # TODO: clean this up
        exchange_name = "BINANCE.UM"
    settings = account_manager.get_exchange_settings(exchange_name)
    tcc = lookup.fees.find(exchange_name, settings.commissions)
    assert tcc is not None, f"Can't find fees calculator for {exchange_name} exchange"
    return tcc


def _create_data_provider(
    exchange_name: str,
    exchange_config: ExchangeConfig,
    time_provider: ITimeProvider,
    channel: CtrlChannel,
    account_manager: AccountConfigurationManager,
) -> IDataProvider:
    settings = account_manager.get_exchange_settings(exchange_name)
    match exchange_config.connector.lower():
        case "ccxt":
            exchange = get_ccxt_exchange(exchange_name, use_testnet=settings.testnet)
            return CcxtDataProvider(exchange, time_provider, channel)
        case _:
            raise ValueError(f"Connector {exchange_config.connector} is not supported yet !")


def _create_account_processor(
    exchange_name: str,
    exchange_config: ExchangeConfig,
    channel: CtrlChannel,
    time_provider: ITimeProvider,
    account_manager: AccountConfigurationManager,
    tcc: TransactionCostsCalculator,
    paper: bool,
    restored_state: RestoredState | None = None,
) -> IAccountProcessor:
    if paper:
        settings = account_manager.get_exchange_settings(exchange_name)
        return SimulatedAccountProcessor(
            account_id=exchange_name,
            channel=channel,
            base_currency=settings.base_currency,
            time_provider=time_provider,
            tcc=tcc,
            initial_capital=settings.initial_capital,
            restored_state=restored_state,
        )

    creds = account_manager.get_exchange_credentials(exchange_name)
    match exchange_config.connector.lower():
        case "ccxt":
            exchange = get_ccxt_exchange(
                exchange_name, use_testnet=creds.testnet, api_key=creds.api_key, secret=creds.secret
            )
            return CcxtAccountProcessor(
                exchange_name,
                exchange,
                channel,
                time_provider,
                base_currency=creds.base_currency,
                tcc=tcc,
            )
        case _:
            raise ValueError(f"Connector {exchange_config.connector} is not supported yet !")


def _create_broker(
    exchange_name: str,
    exchange_config: ExchangeConfig,
    channel: CtrlChannel,
    time_provider: ITimeProvider,
    account: IAccountProcessor,
    account_manager: AccountConfigurationManager,
    paper: bool,
) -> IBroker:
    if paper:
        assert isinstance(account, SimulatedAccountProcessor)
        return SimulatedBroker(channel=channel, account=account, exchange_id=exchange_name)

    creds = account_manager.get_exchange_credentials(exchange_name)

    match exchange_config.connector.lower():
        case "ccxt":
            exchange = get_ccxt_exchange(
                exchange_name, use_testnet=creds.testnet, api_key=creds.api_key, secret=creds.secret
            )
            return CcxtBroker(exchange, channel, time_provider, account)
        case _:
            raise ValueError(f"Connector {exchange_config.connector} is not supported yet !")


def _create_instruments_for_exchange(exchange_name: str, exchange_config: ExchangeConfig) -> list[Instrument]:
    exchange_name = exchange_name.upper()
    if exchange_name == "BINANCE.PM":
        # TODO: clean this up
        exchange_name = "BINANCE.UM"
    symbols = exchange_config.universe
    instruments = [lookup.find_symbol(exchange_name, symbol.upper()) for symbol in symbols]
    instruments = [i for i in instruments if i is not None]
    return instruments


def _create_data_type_readers(warmup: WarmupConfig | None) -> dict[str, DataReader]:
    """
    Create a dictionary mapping data types to readers based on the warmup configuration.

    This function ensures that identical reader configurations are only instantiated once,
    and multiple data types can share the same reader instance if they have identical configurations.

    Args:
        warmup: The warmup configuration containing reader definitions.

    Returns:
        A dictionary mapping data types to reader instances.
    """
    if warmup is None:
        return {}

    # First, create unique readers to avoid duplicate instantiation
    unique_readers = {}  # Maps reader config hash to reader instance
    data_type_to_reader = {}  # Maps data type to reader instance

    for typed_reader_config in warmup.readers:
        data_type = typed_reader_config.data_type
        readers_for_type = []

        for reader_config in typed_reader_config.readers:
            # Create a hashable representation of the reader config
            # TODO: maybe include args as well, but they are not always hashable
            reader_key = reader_config.reader

            # Check if we've already created this reader
            if reader_key not in unique_readers:
                try:
                    reader = _construct_reader(reader_config)
                    if reader is None:
                        raise ValueError(f"Reader {reader_config.reader} could not be created")
                    unique_readers[reader_key] = reader
                except Exception as e:
                    logger.error(f"Reader {reader_config.reader} could not be created: {e}")
                    raise

            # Add the reader to the list for this data type
            readers_for_type.append(unique_readers[reader_key])

        # Create a composite reader if needed, or use the single reader
        if len(readers_for_type) > 1:
            data_type_to_reader[data_type] = CompositeReader(readers_for_type)
        elif len(readers_for_type) == 1:
            data_type_to_reader[data_type] = readers_for_type[0]

    return data_type_to_reader


def _run_warmup(
    ctx: IStrategyContext,
    restored_state: RestoredState | None,
    exchanges: dict[str, ExchangeConfig],
    warmup: WarmupConfig | None,
) -> None:
    """
    Run the warmup period for the strategy.
    """
    if warmup is None:
        return

    initializer = ctx.initializer
    warmup_period = initializer.get_warmup()

    # - find start time for warmup
    if (start_time_finder := initializer.get_start_time_finder()) is None:
        initializer.set_start_time_finder(start_time_finder := TimeFinder.LAST_SIGNAL)

    if initializer.get_state_resolver() is None:
        initializer.set_state_resolver(StateResolver.REDUCE_ONLY)

    current_time = ctx.time()
    warmup_start_time = current_time
    if restored_state is not None:
        warmup_start_time = start_time_finder(current_time, restored_state)
        time_delta = pd.Timedelta(current_time - warmup_start_time)
        if time_delta.total_seconds() > 0:
            logger.info(f"<yellow>Start time finder estimated to go back in time by {time_delta}</yellow>")

    if warmup_period is not None:
        logger.info(f"<yellow>Warmup period is set to {pd.Timedelta(warmup_period)}</yellow>")
        warmup_start_time -= warmup_period

    if warmup_start_time == current_time:
        # if start time is the same as current time, we don't need to run warmup
        return

    logger.info(f"<yellow>Warmup start time: {warmup_start_time}</yellow>")

    # - construct warmup readers
    data_type_to_reader = _create_data_type_readers(warmup)

    if not data_type_to_reader:
        logger.warning("<yellow>No readers were created for warmup</yellow>")
        return

    # - create instruments
    instruments = []
    for exchange_name, exchange_config in exchanges.items():
        instruments.extend(_create_instruments_for_exchange(exchange_name, exchange_config))
    if restored_state is not None:
        instruments.extend(restored_state.instrument_to_target_positions.keys())

    logger.info(f"<yellow>Running warmup from {warmup_start_time} to {current_time}</yellow>")
    warmup_runner = SimulationRunner(
        setup=SimulationSetup(
            setup_type=SetupTypes.STRATEGY,
            name=ctx.strategy.__class__.__name__,
            generator=ctx.strategy,
            tracker=None,
            instruments=instruments,
            exchange=ctx.broker.exchange(),
            capital=ctx.account.get_capital(),
            base_currency=ctx.account.get_base_currency(),
            commissions=None,  # TODO: get commissions from somewhere
        ),
        data_config=recognize_simulation_data_config(
            decls=data_type_to_reader,  # type: ignore
            instruments=instruments,
            exchange=ctx.broker.exchange(),
        ),
        start=pd.Timestamp(warmup_start_time),
        stop=pd.Timestamp(current_time),
        emitter=ctx.emitter,
    )

    QubxLogConfig.setup_logger(
        level=(log_level := QubxLogConfig.get_log_level()),
        custom_formatter=SimulatedLogFormatter(warmup_runner.ctx).formatter,
    )

    warmup_runner.run(catch_keyboard_interrupt=False, close_data_readers=True)

    QubxLogConfig.set_log_level(log_level)

    logger.info("<yellow>Warmup completed</yellow>")

    # - update cache in the original context
    if (
        hasattr(ctx, "_cache")
        and isinstance((live_cache := getattr(ctx, "_cache")), CachedMarketDataHolder)
        and hasattr(warmup_runner.ctx, "_cache")
        and isinstance((warmup_cache := getattr(warmup_runner.ctx, "_cache")), CachedMarketDataHolder)
    ):
        live_cache.set_state_from(warmup_cache)

    ctx._strategy_state.reset_from_state(warmup_runner.ctx._strategy_state)

    # - reset the strategy ctx to point back to live context
    if hasattr(ctx.strategy, "ctx"):
        setattr(ctx.strategy, "ctx", ctx)

    # - create a restored state based on warmup runner context
    warmup_account = warmup_runner.ctx.account

    _positions = warmup_account.get_positions()
    _orders = warmup_account.get_orders()
    instrument_to_orders = defaultdict(list)
    for o in _orders.values():
        instrument_to_orders[o.instrument].append(o)

    ctx.set_warmup_positions(_positions)
    ctx.set_warmup_orders(instrument_to_orders)


def simulate_strategy(
    config_file: Path, save_path: str | None = None, start: str | None = None, stop: str | None = None
):
    """
    Simulate a strategy.

    Args:
        config_file: Path to the strategy configuration file
        save_path: Path to save the simulation results
        start: Start time for the simulation
        stop: Stop time for the simulation
    """
    # - this import is needed to register the loader functions
    # We don't need to import loader explicitly anymore since the registry handles it

    if not config_file.exists():
        raise FileNotFoundError(f"Configuration file for simualtion not found: {config_file}")

    cfg = load_simulation_config_from_yaml(config_file)
    stg = cfg.strategy
    simulation_name = config_file.stem
    _v_id = pd.Timestamp("now").strftime("%Y%m%d%H%M%S")

    match stg:
        case list():
            stg_cls = reduce(lambda x, y: x + y, [class_import(x) for x in stg])
        case str():
            stg_cls = class_import(stg)
        case _:
            raise SimulationConfigError(f"Invalid strategy type: {stg}")

    # - create simulation setup
    if cfg.variate:
        # - get conditions for variations if exists
        cond = cfg.variate.pop("with", None)
        conditions = []
        dict2lambda = lambda a, d: eval(f"lambda {a}: {d}")  # noqa: E731
        if cond:
            for a, c in cond.items():
                conditions.append(dict2lambda(a, c))

        experiments = variate(stg_cls, **(cfg.parameters | cfg.variate), conditions=conditions)
        experiments = {f"{simulation_name}.{_v_id}.[{k}]": v for k, v in experiments.items()}
        print(f"Parameters variation is configured. There are {len(experiments)} simulations to run.")
        _n_jobs = -1
    else:
        strategy = stg_cls(**cfg.parameters)
        experiments = {simulation_name: strategy}
        _n_jobs = 1

    data_i = {}

    for k, v in cfg.data.items():
        data_i[k] = eval(v)

    sim_params = cfg.simulation
    for mp in ["instruments", "capital", "commissions", "start", "stop"]:
        if mp not in sim_params:
            raise ValueError(f"Simulation parameter {mp} is required")

    if start is not None:
        sim_params["start"] = start
        logger.info(f"Start date set to {start}")

    if stop is not None:
        sim_params["stop"] = stop
        logger.info(f"Stop date set to {stop}")

    # - check for aux_data parameter
    if "aux_data" in sim_params:
        aux_data = sim_params.pop("aux_data")
        if aux_data is not None:
            try:
                sim_params["aux_data"] = eval(aux_data)
            except Exception as e:
                raise ValueError(f"Invalid aux_data parameter: {aux_data}") from e

    # - run simulation
    print(f" > Run simulation for [{red(simulation_name)}] ::: {sim_params['start']} - {sim_params['stop']}")
    sim_params["n_jobs"] = sim_params.get("n_jobs", _n_jobs)
    test_res = simulate(experiments, data=data_i, **sim_params)

    _where_to_save = save_path if save_path is not None else Path("results/")
    s_path = Path(makedirs(str(_where_to_save))) / simulation_name

    # logger.info(f"Saving simulation results to <g>{s_path}</g> ...")
    if cfg.description is not None:
        _descr = cfg.description
        if isinstance(cfg.description, list):
            _descr = "\n".join(cfg.description)
        else:
            _descr = str(cfg.description)

    if len(test_res) > 1:
        # - TODO: think how to deal with variations !
        s_path = s_path / f"variations.{_v_id}"
        print(f" > Saving variations results to <g>{s_path}</g> ...")
        for k, t in enumerate(test_res):
            # - set variation name
            t.variation_name = f"{simulation_name}.{_v_id}"
            t.to_file(str(s_path), description=_descr, suffix=f".{k}", attachments=[str(config_file)])
    else:
        print(f" > Saving simulation results to <g>{s_path}</g> ...")
        test_res[0].to_file(str(s_path), description=_descr, attachments=[str(config_file)])

    return test_res<|MERGE_RESOLUTION|>--- conflicted
+++ resolved
@@ -515,10 +515,7 @@
     _broker = _exchange_to_broker[exchanges[0]]
     _data_provider = _exchange_to_data_provider[exchanges[0]]
     _account = _exchange_to_account[exchanges[0]]
-<<<<<<< HEAD
-=======
     _initializer = BasicStrategyInitializer(simulation=_data_provider.is_simulation)
->>>>>>> 44064ec3
 
     logger.info(f"- Strategy: <blue>{stg_name}</blue>\n- Mode: {_run_mode}\n- Parameters: {config.parameters}")
     ctx = StrategyContext(
