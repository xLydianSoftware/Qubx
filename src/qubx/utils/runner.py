import asyncio
import configparser
import os
import socket
import sys
import time
import uuid
from os.path import exists, expanduser
from pathlib import Path
from typing import Literal

import click
import pandas as pd
import yaml
from dotenv import dotenv_values, find_dotenv, load_dotenv

from qubx import formatter, logger, lookup
from qubx.backtester.account import SimulatedAccountProcessor
from qubx.backtester.simulator import SimulatedBroker
from qubx.connectors.ccxt.account import CcxtAccountProcessor
from qubx.connectors.ccxt.broker import CcxtBroker
from qubx.connectors.ccxt.data import CcxtDataProvider
from qubx.connectors.ccxt.factory import get_ccxt_exchange
from qubx.core.basics import CtrlChannel, Instrument, LiveTimeProvider
from qubx.core.context import StrategyContext
from qubx.core.helpers import BasicScheduler
from qubx.core.interfaces import IStrategy
from qubx.core.loggers import InMemoryLogsWriter, LogsWriter, StrategyLogging, CsvFileLogsWriter
from qubx.data.helpers import __KNOWN_READERS
from qubx.utils.marketdata.ccxt import ccxt_build_qubx_exchange_name
from qubx.utils.misc import Struct, add_project_to_system_path, logo, version

LOGFILE = "logs/"


def class_import(name):
    components = name.split(".")
    clz = components[-1]
    mod = __import__(".".join(components[:-1]), fromlist=[clz])
    mod = getattr(mod, clz)
    return mod


def _instruments_for_exchange(exch: str, symbols: list) -> list:
    instrs = []
    for s in symbols:
        instr = lookup.find_symbol(exch.upper(), s.upper())
        if instr is not None:
            instrs.append(instr)
        else:
            logger.warning(f"Can't find instrument for symbol {s} - try to refresh lookup first !")
    return instrs


def run_ccxt_trading(
    strategy: IStrategy,
    exchange_name: str,
    symbols: list[str],
    credentials: dict | None = None,
    strategy_config: dict | None = None,
    blocking: bool = True,
    account_id: str = "main",
    strategy_id: str | None = None,
    base_currency: str = "USDT",
    commissions: str | None = None,
    use_testnet: bool = False,
    paper: bool = False,
    paper_capital: float = 100_000,
    aux_config: dict | None = None,
    log: str = Literal["InMemoryLogsWriter", "CsvFileLogsWriter"],
    loop: asyncio.AbstractEventLoop | None = None,
) -> StrategyContext:
    strategy_id = strategy_id or uuid.uuid4().hex[:8]  # todo: not sure, but if take from tags cannot distinguish between different runs
    logger.info(f"Running {'paper' if paper else 'live'} strategy on {exchange_name} exchange ({strategy_id=})...")
    credentials = credentials if not paper else {}
    assert paper or credentials, "Credentials are required for live trading"

    # TODO: setup proper loggers to write out to files
    instruments: list[Instrument] = (  # type: ignore
        symbols if isinstance(symbols[0], Instrument) else _get_instruments(symbols, exchange_name)
    )
    instruments = [i for i in instruments if i is not None]

    logs_writer = globals().get(log, InMemoryLogsWriter)(account_id=account_id, strategy_id=strategy_id, run_id="0")
    logger.debug(f"Setup <g>{logs_writer.__class__.__name__}</g> logger...")
    stg_logging = StrategyLogging(logs_writer, heartbeat_freq="1m")

<<<<<<< HEAD
    aux_reader = None
    if "::" in aux_config.get("reader", ""):
        # like: mqdb::nebula or csv::/data/rawdata/
        db_conn, path = aux_config["reader"].split("::")
        kwargs = aux_config.get("args", {})
        reader = __KNOWN_READERS.get(db_conn, **kwargs)
        if reader is None:
            logger.error(f"Unknown reader {db_conn} - try to use {__KNOWN_READERS.keys()} only")
        else:
            aux_reader = reader(path)
    elif aux_config.get("reader") is not None:
        # like: sty.data.readers.MyCustomDataReader
        kwargs = aux_config.get("args", {})
        aux_reader = class_import(aux_config["reader"])(**kwargs)
    logger.debug(f"Setup <g>{aux_reader.__class__.__name__}</g> reader...") if aux_reader is not None else None

    channel = CtrlChannel("databus", sentinel=(None, None, None))
=======
    channel = CtrlChannel("databus", sentinel=(None, None, None, None))
>>>>>>> dea96aa5
    time_provider = LiveTimeProvider()
    scheduler = BasicScheduler(channel, lambda: time_provider.time().item())
    exchange = get_ccxt_exchange(exchange_name, use_testnet=use_testnet, loop=loop, **(credentials or {}))

    # - find proper fees calculator
    qubx_exchange_name = ccxt_build_qubx_exchange_name(exchange_name)
    fees_calculator = lookup.fees.find(qubx_exchange_name.lower(), commissions)
    assert fees_calculator is not None, f"Can't find fees calculator for {qubx_exchange_name} exchange"

    if paper:
        account = SimulatedAccountProcessor(
            account_id=account_id,
            channel=channel,
            base_currency=base_currency,
            time_provider=time_provider,
            tcc=fees_calculator,
            initial_capital=paper_capital,
        )
        broker = SimulatedBroker(channel=channel, account=account)
        logger.debug("Setup paper account...")
    else:
        account = CcxtAccountProcessor(account_id, exchange, channel, time_provider, base_currency, tcc=fees_calculator)
        broker = CcxtBroker(exchange, channel, time_provider, account)
        logger.debug(f"Setup live {'testnet ' if use_testnet else ''}account...")

    data_provider = CcxtDataProvider(exchange, time_provider, channel)

    ctx = StrategyContext(
        strategy=strategy,
        broker=broker,
        data_provider=data_provider,
        account=account,
        scheduler=scheduler,
        time_provider=time_provider,
        instruments=instruments,
        logging=stg_logging,
        config=strategy_config,
        aux_data_provider=aux_reader,
    )

    if blocking:
        try:
            ctx.start(blocking=True)
        except KeyboardInterrupt:
            logger.info("Stopped by user")
        finally:
            ctx.stop()
    else:
        ctx.start()

    return ctx


def _get_instruments(symbols: list[str], exchange: str) -> list[Instrument]:
    exchange_symbols = []
    for symbol in symbols:
        if ":" in symbol:
            exchange, symbol = symbol.split(":")
            exchange_symbols.append((exchange, symbol))
        else:
            exchange_symbols.append((exchange, symbol))

    instruments = [lookup.find_symbol(_exchange.upper(), _symbol.upper()) for _exchange, _symbol in exchange_symbols]
    instruments = [i for i in instruments if i is not None]
    return instruments


def load_strategy_config(filename: str, account: str) -> Struct:
    with open(filename, "r") as f:
        content = yaml.safe_load(f)

    config = content["config"]
    strat = config["strategy"]
    name = strat.split(".")[-1]
    r = Struct(
        strategy=strat,
        name=name,
        parameters=config.get("parameters", dict()),
        connector=config["connector"],
        exchange=config["parameters"]["exchange"],
        account=account,
        # md_subscr=config["subscription"], # todo: ask where to get?
        strategy_trigger=config["parameters"]["trigger_at"],
        strategy_fit_trigger=config["parameters"].get("fit_at", ""),
        aux=config.get("aux", None),
        portfolio_logger=config.get("logger", None),
        log_positions_interval=config.get("log_positions_interval", None),
        log_portfolio_interval=config.get("log_portfolio_interval", None),
    )

    universe = config["universe"]
    if isinstance(universe, dict):
        r.instruments = []
        for e, symbs in universe.items():
            r.instruments.extend(_instruments_for_exchange(e, symbs))
    else:
        r.instruments = _instruments_for_exchange(r.exchange, universe)

    return r


def get_account_env_config(account_id: str, env_file: str) -> dict | None:
    env_f = find_dotenv(env_file) or find_dotenv(Path(env_file).name)
    env_data = dotenv_values(env_f)
    env_data.update(os.environ)
    account_data = {}
    for name, value in env_data.items():
        if name.upper().startswith(f"{account_id.upper()}__"):
            account_data[name.split("__")[-1]] = value
    if not account_data:
        logger.error(f"No records for {account_id} found in env")
        # return None
    account_data["account_id"] = account_id
    return account_data


def get_account_config(account_id: str, accounts_cfg_file: str) -> dict | None:
    parser = configparser.ConfigParser()
    try:
        parser.optionxform = str  # type: ignore
        parser.read(accounts_cfg_file)
    except Exception as exc:
        logger.error(f"Can't find { accounts_cfg_file } file for reading {account_id} account info: {str(exc)}")
        return None

    if account_id not in parser:
        logger.error(f"No records for {account_id} found in {accounts_cfg_file} file")
        return None

    cfg = dict(parser[account_id])

    # - check if there any reserved funds
    reserves = {}
    if "reserves" in cfg:
        rs = cfg["reserves"]
        for r in rs.split(","):
            s, v = r.strip().split(":")
            reserves[s] = float(v)

    # - add account id and reserves
    return cfg | {"account_id": account_id, "reserves": reserves}


def get_strategy(config_file: str, search_paths: list, account: str) -> (IStrategy, Struct):
    cfg = load_strategy_config(config_file, account)
    search_paths.append(Path(config_file).parent)
    try:
        for p in search_paths:
            if exists(pe := expanduser(p)):
                add_project_to_system_path(pe)
        strategy = class_import(cfg.strategy)
    except Exception as err:
        logger.error(str(err))
        return None

    return strategy, cfg


def create_strategy_context(config_file: str, accounts_cfg_file: str, search_paths: list) -> StrategyContext | None:
    cfg = load_strategy_config(config_file)
    search_paths.append(Path(config_file).parent)
    try:
        for p in search_paths:
            if exists(pe := expanduser(p)):
                add_project_to_system_path(pe)
        strategy = class_import(cfg.strategy)
    except Exception as err:
        logger.error(str(err))
        return None

    logger.add(LOGFILE + cfg.name + "_{time}.log", format=formatter, rotation="100 MB", colorize=False)

    # - read account creds
    acc_config = {}
    if cfg.account is not None:
        acc_config = get_account_config(cfg.account, accounts_cfg_file)
        if acc_config is None:
            return None

    # - check connector
    conn = cfg.connector.lower()
    match conn:
        case "ccxt":
            # - TODO: we need some factory here
            broker = CcxtBroker(cfg.exchange.lower(), **acc_config)
            exchange_connector = CcxtDataProvider(cfg.exchange.lower(), broker, **acc_config)
        case _:
            raise ValueError(f"Connector {conn} is not supported yet !")

    # - generate new run id
    run_id = socket.gethostname() + "-" + str(broker.time_provider.time().item() // 100_000_000)

    # - get logger
    writer = None
    _w_class = cfg.portfolio_logger
    if _w_class is not None:
        if "." not in _w_class:
            _w_class = "qubx.core.loggers." + _w_class
        try:
            w_class = class_import(_w_class)
            writer = w_class(acc_config["account_id"], strategy.__name__, run_id)
        except Exception as err:
            logger.warning(f"Can't instantiate specified writer {_w_class}: {str(err)}")
            writer = LogsWriter(acc_config["account_id"], strategy.__name__, run_id)

    logger.info(
        f""" - - - <blue>Qubx</blue> (ver. <red>{version()}</red>) - - -\n - Strategy: {strategy}\n - Config: {cfg.parameters} """
    )
    ctx = StrategyContextImpl(
        strategy,
        cfg.parameters,
        exchange_connector,
        instruments=cfg.instruments,
        md_subscription=cfg.md_subscr,
        trigger_spec=cfg.strategy_trigger,
        fit_spec=cfg.strategy_fit_trigger,
        logs_writer=writer,
        positions_log_freq=cfg.log_positions_interval,
        portfolio_log_freq=cfg.log_portfolio_interval,
    )

    return ctx


def _run_in_jupyter(filename: str, accounts: str, paths: list):
    """
    Helper for run this in jupyter console
    """
    try:
        from jupyter_console.app import ZMQTerminalIPythonApp
    except ImportError:
        logger.error("Can't find <red>ZMQTerminalIPythonApp</red> module - try to install jupyter package first")
        return
    try:
        import nest_asyncio
    except ImportError:
        logger.error("Can't find <red>nest_asyncio</red> module - try to install it first")
        return

    class TerminalRunner(ZMQTerminalIPythonApp):
        def __init__(self, **kwargs) -> None:
            self.init_code = kwargs.pop("init_code")
            super().__init__(**kwargs)

        def init_banner(self):
            pass

        def initialize(self, argv=None):
            super().initialize(argv=[])
            self.shell.run_cell(self.init_code)

    logger.info("Running in Jupyter console")
    TerminalRunner.launch_instance(
        init_code=f"""
# - - - - - - - - - - - - - - - - - - - - - - - - - - - - - - - - -
import qubx
%qubxd
import pandas as pd
import nest_asyncio; nest_asyncio.apply()
from qubx.utils.misc import dequotify, quotify
from qubx.utils.runner import create_strategy_context
from qubx.pandaz.utils import *
import qubx.pandaz.ta as pta

# - - - - - - - - - - - - - - - - - - - - - - - - - - - - - - - - -
ctx = create_strategy_context('{filename}', '{accounts}', {paths})
ctx.start()

# - - - - - - - - - - - - - - - - - - - - - - - - - - - - - - - - -
def orders(symbol=None):
    return ctx.exchange_service.get_orders(symbol)

def trade(symbol, qty, price=None, tif='gtc'):
    return ctx.trade(symbol, qty, price, tif)

# - - - - - - - - - - - - - - - - - - - - - - - - - - - - - - - - -
def pnl_report(all=True):
    from tabulate import tabulate
    d = dict()
    for s, p in ctx.positions.items():
        mv = round(p.market_value_funds, 3)
        if mv != 0.0 or all:
            d[dequotify(s)] = dict(
                Position=round(p.quantity, p.instrument.size_precision),  
                PnL=p.total_pnl(), 
                AvgPrice=round(p.position_avg_price_funds, p.instrument.price_precision), 
                LastPrice=round(p.last_update_price, p.instrument.price_precision),
                MktValue=mv
            )
    d = pd.DataFrame.from_dict(d).T
    # d = d[d['PnL'] != 0.0]
    if d.empty:
        print('-(no open positions yet)-')
        return
    d = d.sort_values('PnL' ,ascending=False)
    # d = pd.concat((d, pd.Series(dict(TOTAL=d['PnL'].sum()), name='PnL'))).fillna('')
    d = pd.concat((d, scols(pd.Series(dict(TOTAL=d['PnL'].sum()), name='PnL'), pd.Series(dict(TOTAL=d['MktValue'].sum()), name='MktValue')))).fillna('')
    print(tabulate(d, ['Position', 'PnL', 'AvgPrice', 'LastPrice', 'MktValue'], tablefmt='rounded_grid'))
# - - - - - - - - - - - - - - - - - - - - - - - - - - - - - - - - -
__exit = exit
def exit():
    ctx.stop(); __exit()
# - - - - - - - - - - - - - - - - - - - - - - - - - - - - - - - - -
"""
    )


@click.command()
@click.argument("filename", type=click.Path(exists=True))
@click.option("--account", "-a", type=click.STRING, help="Account id for trading", default=None, show_default=True)
@click.option(
    "--acc_file",
    "-f",
    default=".env",
    type=click.STRING,
    help="env file with live accounts configuration data",
    show_default=True,
)
@click.option(
    "--paths",
    "-p",
    multiple=True,
    default=["../", "~/projects/"],
    type=click.STRING,
    help="Live accounts configuration file",
)
@click.option("--jupyter", "-j", is_flag=True, default=False, help="Run strategy in jupyter console", show_default=True)
@click.option("--testnet", "-t", is_flag=True, default=False, help="Use testnet for trading", show_default=True)
@click.option("--paper", "-p", is_flag=True, default=False, help="Use paper trading mode", show_default=True)
def run(filename: str, account: str, acc_file: str, paths: list, jupyter: bool, testnet: bool, paper: bool):
    if not account and not paper:
        logger.error("Account id is required for live trading")
        return
    paths = list(paths)

    if jupyter:
        _run_in_jupyter(filename, acc_file, paths)
        return

    # - show Qubx logo with current version
    logo()

    strategy, cfg = get_strategy(filename, paths, account)
    if not all([strategy, cfg]):
        logger.error("Can't load strategy")
        return

    logger.add(LOGFILE + cfg.name + "_{time}.log", format=formatter, rotation="100 MB", colorize=False)

    # - read account creds
    acc_config = {}
    if cfg.account is not None:
        acc_config = get_account_env_config(account, acc_file)
        if acc_config is None:
            logger.error("Can't read account configuration")
            return None

    # - check connector
    conn = cfg.connector.lower()
    match conn:
        case "ccxt":
            run_ccxt_trading(
                strategy=strategy,
                exchange_name=cfg.exchange,
                symbols=cfg.instruments,
                credentials=acc_config,
                strategy_config=cfg.parameters,
                account_id=account,
                use_testnet=testnet,
                paper=paper,
                aux_config=cfg.aux,
                log=cfg.portfolio_logger,
            )
        case _:
            raise ValueError(f"Connector {conn} is not supported yet !")


if __name__ == "__main__":
    run()<|MERGE_RESOLUTION|>--- conflicted
+++ resolved
@@ -85,7 +85,6 @@
     logger.debug(f"Setup <g>{logs_writer.__class__.__name__}</g> logger...")
     stg_logging = StrategyLogging(logs_writer, heartbeat_freq="1m")
 
-<<<<<<< HEAD
     aux_reader = None
     if "::" in aux_config.get("reader", ""):
         # like: mqdb::nebula or csv::/data/rawdata/
@@ -102,10 +101,7 @@
         aux_reader = class_import(aux_config["reader"])(**kwargs)
     logger.debug(f"Setup <g>{aux_reader.__class__.__name__}</g> reader...") if aux_reader is not None else None
 
-    channel = CtrlChannel("databus", sentinel=(None, None, None))
-=======
     channel = CtrlChannel("databus", sentinel=(None, None, None, None))
->>>>>>> dea96aa5
     time_provider = LiveTimeProvider()
     scheduler = BasicScheduler(channel, lambda: time_provider.time().item())
     exchange = get_ccxt_exchange(exchange_name, use_testnet=use_testnet, loop=loop, **(credentials or {}))
