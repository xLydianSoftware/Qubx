import asyncio
from pathlib import Path
from dotenv import load_dotenv, find_dotenv, dotenv_values

import configparser
import socket
import sys
import time
from os.path import exists, expanduser

import click
import pandas as pd
import yaml

from qubx import formatter, logger, lookup
from qubx.backtester.simulator import SimulatedTrading
from qubx.connectors.ccxt.account import CcxtAccountProcessor
from qubx.connectors.ccxt.broker import CcxtBroker
from qubx.connectors.ccxt.data import CcxtDataProvider
from qubx.connectors.ccxt.factory import get_ccxt_exchange
from qubx.core.account import BasicAccountProcessor
from qubx.core.basics import CtrlChannel, Instrument, LiveTimeProvider
from qubx.core.context import StrategyContext
from qubx.core.helpers import BasicScheduler
from qubx.core.interfaces import IStrategy, IStrategyContext
from qubx.core.loggers import InMemoryLogsWriter, LogsWriter, StrategyLogging
from qubx.utils.marketdata.ccxt import ccxt_build_qubx_exchange_name
from qubx.utils.misc import Struct, add_project_to_system_path, logo, version

LOGFILE = "logs/"


def class_import(name):
    components = name.split(".")
    clz = components[-1]
    mod = __import__(".".join(components[:-1]), fromlist=[clz])
    mod = getattr(mod, clz)
    return mod


def _instruments_for_exchange(exch: str, symbols: list) -> list:
    instrs = []
    for s in symbols:
        instr = lookup.find_symbol(exch.upper(), s.upper())
        if instr is not None:
            instrs.append(instr)
        else:
            logger.warning(f"Can't find instrument for symbol {s} - try to refresh lookup first !")
    return instrs


def run_ccxt_paper_trading(
    strategy: IStrategy,
    exchange: str,
    symbols: list[str | Instrument],
    strategy_config: dict | None = None,
    blocking: bool = True,
    account_id: str = "main",
    base_currency: str = "USDT",
    capital: float = 100_000,
    commissions: str | None = None,
    use_testnet: bool = False,
) -> IStrategyContext:
    # TODO: setup proper loggers to write out to files
    instruments = symbols if isinstance(symbols[0], Instrument) else _get_instruments(symbols, exchange)
    instruments = [i for i in instruments if i is not None]

    logs_writer = InMemoryLogsWriter("test", "test", "0")

    _exchange = get_ccxt_exchange(exchange, use_testnet=use_testnet)

    trading_service = SimulatedTrading(
        account_processor=CcxtAccountProcessor(account_id, _exchange, base_currency),
        exchange_name=exchange,
        commissions=commissions,
        simulation_initial_time=pd.Timestamp.now().asm8,
    )

    broker = CcxtDataProvider(_exchange, trading_service)

    account = BasicAccountProcessor(
        account_id=trading_service.get_account_id(),
        base_currency=base_currency,
        initial_capital=capital,
    )

    ctx = StrategyContext(
        strategy=strategy,
        data_provider=broker,
        account=account,
        instruments=instruments,
        logging=StrategyLogging(logs_writer, heartbeat_freq="1m"),
        config=strategy_config,
    )

    if blocking:
        try:
            ctx.start(blocking=True)
        except KeyboardInterrupt:
            logger.info("Stopped by user")
        finally:
            ctx.stop()
    else:
        ctx.start()

    return ctx


def run_ccxt_trading(
    strategy: IStrategy,
<<<<<<< HEAD
    exchange_name: str,
    symbols: list[str],
    credentials: dict,
=======
    exchange: str,
    symbols: list[str | Instrument],
    credentials: dict | None = None,
>>>>>>> 368ddff0
    strategy_config: dict | None = None,
    blocking: bool = True,
    account_id: str = "main",
    base_currency: str = "USDT",
    commissions: str | None = None,
    use_testnet: bool = False,
    paper: bool = False,
    paper_capital: float = 100_000,
    loop: asyncio.AbstractEventLoop | None = None,
) -> StrategyContext:
    logger.info(f"Running {'paper' if paper else 'live'} strategy '{strategy.__name__}' on {exchange} exchange...")
    credentials = credentials if not paper else {}
    assert paper or credentials, "Credentials are required for live trading"

    # TODO: setup proper loggers to write out to files
<<<<<<< HEAD
    instruments = _get_instruments(symbols, exchange_name)
=======
    instruments = symbols if isinstance(symbols[0], Instrument) else _get_instruments(symbols, exchange)
    instruments = [i for i in instruments if i is not None]
>>>>>>> 368ddff0

    logs_writer = InMemoryLogsWriter("test", "test", "0")
    stg_logging = StrategyLogging(logs_writer, heartbeat_freq="1m")

<<<<<<< HEAD
    channel = CtrlChannel("databus", sentinel=(None, None, None))
    time_provider = LiveTimeProvider()
    scheduler = BasicScheduler(channel, lambda: time_provider.time().item())
    exchange = get_ccxt_exchange(exchange_name, use_testnet=use_testnet, loop=loop, **credentials)

    # - find proper fees calculator
    qubx_exchange_name = ccxt_build_qubx_exchange_name(exchange_name)
    fees_calculator = lookup.fees.find(qubx_exchange_name.lower(), commissions)
    assert fees_calculator is not None, f"Can't find fees calculator for {qubx_exchange_name} exchange"

    account = CcxtAccountProcessor(
        account_id, exchange, channel, time_provider, base_currency, fees_calculator=fees_calculator
    )
    broker = CcxtBroker(exchange, channel, time_provider, account)
    data_provider = CcxtDataProvider(exchange, time_provider, channel)
=======
    _exchange = get_ccxt_exchange(exchange, use_testnet=use_testnet, loop=loop, **credentials)
    if paper:
        trading_service = SimulatedTrading(
            account_processor=CcxtAccountProcessor(account_id, _exchange, base_currency),
            exchange_name=exchange,
            commissions=commissions,
            simulation_initial_time=pd.Timestamp.now().asm8,
        )
        account = BasicAccountProcessor(
            account_id=trading_service.get_account_id(),
            base_currency=base_currency,
            initial_capital=paper_capital,
        )
        logger.debug(f"Setup paper account...")
    else:
        account = CcxtAccountProcessor(account_id, _exchange, base_currency)
        logger.debug(f"Setup live {'testnet ' if use_testnet else ''}account...")
        trading_service = CcxtTradingConnector(_exchange, account, commissions)

    broker = CcxtBrokerServiceProvider(_exchange, trading_service)
>>>>>>> 368ddff0

    ctx = StrategyContext(
        strategy=strategy,
        broker=broker,
        data_provider=data_provider,
        account=account,
        scheduler=scheduler,
        instruments=instruments,
        logging=stg_logging,
        config=strategy_config,
    )

    if blocking:
        try:
            ctx.start(blocking=True)
        except KeyboardInterrupt:
            logger.info("Stopped by user")
        finally:
            ctx.stop()
    else:
        ctx.start()

    return ctx


def _get_instruments(symbols: list[str], exchange: str) -> list[Instrument]:
    exchange_symbols = []
    for symbol in symbols:
        if ":" in symbol:
            exchange, symbol = symbol.split(":")
            exchange_symbols.append((exchange, symbol))
        else:
            exchange_symbols.append((exchange, symbol))

    instruments = [lookup.find_symbol(_exchange.upper(), _symbol.upper()) for _exchange, _symbol in exchange_symbols]
    instruments = [i for i in instruments if i is not None]
    return instruments


def load_strategy_config(filename: str, account: str) -> Struct:
    with open(filename, "r") as f:
        content = yaml.safe_load(f)

    config = content["config"]
    strat = config["strategy"]
    name = strat.split(".")[-1]
    r = Struct(
        strategy=strat,
        name=name,
        parameters=config.get("parameters", dict()),
        connector=config["connector"],
        exchange=config["parameters"]["exchange"],
        account=account,
        # md_subscr=config["subscription"], # todo: ask where to get?
        strategy_trigger=config["parameters"]["trigger_at"],
        strategy_fit_trigger=config["parameters"].get("fit_at", ""),
        portfolio_logger=config.get("logger", None),
        log_positions_interval=config.get("log_positions_interval", None),
        log_portfolio_interval=config.get("log_portfolio_interval", None),
    )

    universe = config["universe"]
    if isinstance(universe, dict):
        r.instruments = []
        for e, symbs in universe.items():
            r.instruments.extend(_instruments_for_exchange(e, symbs))
    else:
        r.instruments = _instruments_for_exchange(r.exchange, universe)

    return r


def get_account_env_config(account_id: str, env_file: str) -> dict | None:
    env_f = find_dotenv(env_file) or find_dotenv(Path(env_file).name)
    if not env_f:
        logger.error(f"Can't find {env_file} file for reading {account_id} account info")
        return None
    env_data = dotenv_values(env_f)
    account_data = {}
    for name, value in env_data.items():
        if name.upper().startswith(account_id.upper()):
            account_data[name.split("__")[-1]] = value
    account_data["account_id"] = account_id
    return account_data


def get_account_config(account_id: str, accounts_cfg_file: str) -> dict | None:
    parser = configparser.ConfigParser()
    try:
        parser.optionxform = str  # type: ignore
        parser.read(accounts_cfg_file)
    except Exception as exc:
        logger.error(f"Can't find { accounts_cfg_file } file for reading {account_id} account info: {str(exc)}")
        return None

    if account_id not in parser:
        logger.error(f"No records for {account_id} found in {accounts_cfg_file} file")
        return None

    cfg = dict(parser[account_id])

    # - check if there any reserved funds
    reserves = {}
    if "reserves" in cfg:
        rs = cfg["reserves"]
        for r in rs.split(","):
            s, v = r.strip().split(":")
            reserves[s] = float(v)

    # - add account id and reserves
    return cfg | {"account_id": account_id, "reserves": reserves}


def get_strategy(config_file: str, search_paths: list, account: str) -> (IStrategy, Struct):
    cfg = load_strategy_config(config_file, account)
    search_paths.append(Path(config_file).parent)
    try:
        for p in search_paths:
            if exists(pe := expanduser(p)):
                add_project_to_system_path(pe)
        strategy = class_import(cfg.strategy)
    except Exception as err:
        logger.error(str(err))
        return None

    return strategy, cfg


def create_strategy_context(config_file: str, accounts_cfg_file: str, search_paths: list) -> StrategyContext | None:
    cfg = load_strategy_config(config_file)
    search_paths.append(Path(config_file).parent)
    try:
        for p in search_paths:
            if exists(pe := expanduser(p)):
                add_project_to_system_path(pe)
        strategy = class_import(cfg.strategy)
    except Exception as err:
        logger.error(str(err))
        return None

    logger.add(LOGFILE + cfg.name + "_{time}.log", format=formatter, rotation="100 MB", colorize=False)

    # - read account creds
    acc_config = {}
    if cfg.account is not None:
        acc_config = get_account_config(cfg.account, accounts_cfg_file)
        if acc_config is None:
            return None

    # - check connector
    conn = cfg.connector.lower()
    match conn:
        case "ccxt":
            # - TODO: we need some factory here
            broker = CcxtBroker(cfg.exchange.lower(), **acc_config)
            exchange_connector = CcxtDataProvider(cfg.exchange.lower(), broker, **acc_config)
        case _:
            raise ValueError(f"Connector {conn} is not supported yet !")

    # - generate new run id
    run_id = socket.gethostname() + "-" + str(broker.time_provider.time().item() // 100_000_000)

    # - get logger
    writer = None
    _w_class = cfg.portfolio_logger
    if _w_class is not None:
        if "." not in _w_class:
            _w_class = "qubx.core.loggers." + _w_class
        try:
            w_class = class_import(_w_class)
            writer = w_class(acc_config["account_id"], strategy.__name__, run_id)
        except Exception as err:
            logger.warning(f"Can't instantiate specified writer {_w_class}: {str(err)}")
            writer = LogsWriter(acc_config["account_id"], strategy.__name__, run_id)

    logger.info(
        f""" - - - <blue>Qubx</blue> (ver. <red>{version()}</red>) - - -\n - Strategy: {strategy}\n - Config: {cfg.parameters} """
    )
    ctx = StrategyContextImpl(
        strategy,
        cfg.parameters,
        exchange_connector,
        instruments=cfg.instruments,
        md_subscription=cfg.md_subscr,
        trigger_spec=cfg.strategy_trigger,
        fit_spec=cfg.strategy_fit_trigger,
        logs_writer=writer,
        positions_log_freq=cfg.log_positions_interval,
        portfolio_log_freq=cfg.log_portfolio_interval,
    )

    return ctx


def _run_in_jupyter(filename: str, accounts: str, paths: list):
    """
    Helper for run this in jupyter console
    """
    try:
        from jupyter_console.app import ZMQTerminalIPythonApp
    except ImportError:
        logger.error("Can't find <red>ZMQTerminalIPythonApp</red> module - try to install jupyter package first")
        return
    try:
        import nest_asyncio
    except ImportError:
        logger.error("Can't find <red>nest_asyncio</red> module - try to install it first")
        return

    class TerminalRunner(ZMQTerminalIPythonApp):
        def __init__(self, **kwargs) -> None:
            self.init_code = kwargs.pop("init_code")
            super().__init__(**kwargs)

        def init_banner(self):
            pass

        def initialize(self, argv=None):
            super().initialize(argv=[])
            self.shell.run_cell(self.init_code)

    logger.info("Running in Jupyter console")
    TerminalRunner.launch_instance(
        init_code=f"""
# - - - - - - - - - - - - - - - - - - - - - - - - - - - - - - - - -
import qubx
%qubxd
import pandas as pd
import nest_asyncio; nest_asyncio.apply()
from qubx.utils.misc import dequotify, quotify
from qubx.utils.runner import create_strategy_context
from qubx.pandaz.utils import *
import qubx.pandaz.ta as pta

# - - - - - - - - - - - - - - - - - - - - - - - - - - - - - - - - -
ctx = create_strategy_context('{filename}', '{accounts}', {paths})
ctx.start()

# - - - - - - - - - - - - - - - - - - - - - - - - - - - - - - - - -
def orders(symbol=None):
    return ctx.exchange_service.get_orders(symbol)

def trade(symbol, qty, price=None, tif='gtc'):
    return ctx.trade(symbol, qty, price, tif)

# - - - - - - - - - - - - - - - - - - - - - - - - - - - - - - - - -
def pnl_report(all=True):
    from tabulate import tabulate
    d = dict()
    for s, p in ctx.positions.items():
        mv = round(p.market_value_funds, 3)
        if mv != 0.0 or all:
            d[dequotify(s)] = dict(
                Position=round(p.quantity, p.instrument.size_precision),  
                PnL=p.total_pnl(), 
                AvgPrice=round(p.position_avg_price_funds, p.instrument.price_precision), 
                LastPrice=round(p.last_update_price, p.instrument.price_precision),
                MktValue=mv
            )
    d = pd.DataFrame.from_dict(d).T
    # d = d[d['PnL'] != 0.0]
    if d.empty:
        print('-(no open positions yet)-')
        return
    d = d.sort_values('PnL' ,ascending=False)
    # d = pd.concat((d, pd.Series(dict(TOTAL=d['PnL'].sum()), name='PnL'))).fillna('')
    d = pd.concat((d, scols(pd.Series(dict(TOTAL=d['PnL'].sum()), name='PnL'), pd.Series(dict(TOTAL=d['MktValue'].sum()), name='MktValue')))).fillna('')
    print(tabulate(d, ['Position', 'PnL', 'AvgPrice', 'LastPrice', 'MktValue'], tablefmt='rounded_grid'))
# - - - - - - - - - - - - - - - - - - - - - - - - - - - - - - - - -
__exit = exit
def exit():
    ctx.stop(); __exit()
# - - - - - - - - - - - - - - - - - - - - - - - - - - - - - - - - -
"""
    )


@click.command()
@click.argument("filename", type=click.Path(exists=True))
@click.option("--account", "-a", type=click.STRING, help="Account id for trading", default=None, show_default=True)
@click.option(
    "--acc_file",
    "-f",
    default=".env",
    type=click.STRING,
    help="env file with live accounts configuration data",
    show_default=True,
)
@click.option(
    "--paths",
    "-p",
    multiple=True,
    default=["../", "~/projects/"],
    type=click.STRING,
    help="Live accounts configuration file",
)
@click.option("--jupyter", "-j", is_flag=True, default=False, help="Run strategy in jupyter console", show_default=True)
@click.option("--testnet", "-t", is_flag=True, default=False, help="Use testnet for trading", show_default=True)
@click.option("--paper", "-p", is_flag=True, default=False, help="Use paper trading mode", show_default=True)
def run(filename: str, account: str, acc_file: str, paths: list, jupyter: bool, testnet: bool, paper: bool):
    if not account and not paper:
        logger.error("Account id is required for live trading")
        return
    paths = list(paths)

    if jupyter:
        _run_in_jupyter(filename, acc_file, paths)
        return

    # - show Qubx logo with current version
    logo()

    strategy, cfg = get_strategy(filename, paths, account)
    if not all([strategy, cfg]):
        logger.error("Can't load strategy")
        return

    logger.add(LOGFILE + cfg.name + "_{time}.log", format=formatter, rotation="100 MB", colorize=False)

    # - read account creds
    acc_config = {}
    if cfg.account is not None:
        acc_config = get_account_env_config(account, acc_file)
        if acc_config is None:
            logger.error("Can't read account configuration")
            return None

    # - check connector
    conn = cfg.connector.lower()
    match conn:
        case "ccxt":
            run_ccxt_trading(
                strategy=strategy,
                exchange=cfg.exchange,
                symbols=cfg.instruments,
                credentials=acc_config,
                strategy_config=cfg.parameters,
                use_testnet=testnet,
                paper=paper,
            )
        case _:
            raise ValueError(f"Connector {conn} is not supported yet !")


if __name__ == "__main__":
    run()<|MERGE_RESOLUTION|>--- conflicted
+++ resolved
@@ -1,16 +1,15 @@
 import asyncio
-from pathlib import Path
-from dotenv import load_dotenv, find_dotenv, dotenv_values
-
 import configparser
 import socket
 import sys
 import time
 from os.path import exists, expanduser
+from pathlib import Path
 
 import click
 import pandas as pd
 import yaml
+from dotenv import dotenv_values, find_dotenv, load_dotenv
 
 from qubx import formatter, logger, lookup
 from qubx.backtester.simulator import SimulatedTrading
@@ -49,74 +48,11 @@
     return instrs
 
 
-def run_ccxt_paper_trading(
-    strategy: IStrategy,
-    exchange: str,
-    symbols: list[str | Instrument],
-    strategy_config: dict | None = None,
-    blocking: bool = True,
-    account_id: str = "main",
-    base_currency: str = "USDT",
-    capital: float = 100_000,
-    commissions: str | None = None,
-    use_testnet: bool = False,
-) -> IStrategyContext:
-    # TODO: setup proper loggers to write out to files
-    instruments = symbols if isinstance(symbols[0], Instrument) else _get_instruments(symbols, exchange)
-    instruments = [i for i in instruments if i is not None]
-
-    logs_writer = InMemoryLogsWriter("test", "test", "0")
-
-    _exchange = get_ccxt_exchange(exchange, use_testnet=use_testnet)
-
-    trading_service = SimulatedTrading(
-        account_processor=CcxtAccountProcessor(account_id, _exchange, base_currency),
-        exchange_name=exchange,
-        commissions=commissions,
-        simulation_initial_time=pd.Timestamp.now().asm8,
-    )
-
-    broker = CcxtDataProvider(_exchange, trading_service)
-
-    account = BasicAccountProcessor(
-        account_id=trading_service.get_account_id(),
-        base_currency=base_currency,
-        initial_capital=capital,
-    )
-
-    ctx = StrategyContext(
-        strategy=strategy,
-        data_provider=broker,
-        account=account,
-        instruments=instruments,
-        logging=StrategyLogging(logs_writer, heartbeat_freq="1m"),
-        config=strategy_config,
-    )
-
-    if blocking:
-        try:
-            ctx.start(blocking=True)
-        except KeyboardInterrupt:
-            logger.info("Stopped by user")
-        finally:
-            ctx.stop()
-    else:
-        ctx.start()
-
-    return ctx
-
-
 def run_ccxt_trading(
     strategy: IStrategy,
-<<<<<<< HEAD
     exchange_name: str,
     symbols: list[str],
-    credentials: dict,
-=======
-    exchange: str,
-    symbols: list[str | Instrument],
     credentials: dict | None = None,
->>>>>>> 368ddff0
     strategy_config: dict | None = None,
     blocking: bool = True,
     account_id: str = "main",
@@ -127,59 +63,53 @@
     paper_capital: float = 100_000,
     loop: asyncio.AbstractEventLoop | None = None,
 ) -> StrategyContext:
-    logger.info(f"Running {'paper' if paper else 'live'} strategy '{strategy.__name__}' on {exchange} exchange...")
+    logger.info(f"Running {'paper' if paper else 'live'} strategy on {exchange_name} exchange...")
     credentials = credentials if not paper else {}
     assert paper or credentials, "Credentials are required for live trading"
 
     # TODO: setup proper loggers to write out to files
-<<<<<<< HEAD
-    instruments = _get_instruments(symbols, exchange_name)
-=======
-    instruments = symbols if isinstance(symbols[0], Instrument) else _get_instruments(symbols, exchange)
+    instruments: list[Instrument] = (  # type: ignore
+        symbols if isinstance(symbols[0], Instrument) else _get_instruments(symbols, exchange_name)
+    )
     instruments = [i for i in instruments if i is not None]
->>>>>>> 368ddff0
 
     logs_writer = InMemoryLogsWriter("test", "test", "0")
     stg_logging = StrategyLogging(logs_writer, heartbeat_freq="1m")
 
-<<<<<<< HEAD
     channel = CtrlChannel("databus", sentinel=(None, None, None))
     time_provider = LiveTimeProvider()
     scheduler = BasicScheduler(channel, lambda: time_provider.time().item())
-    exchange = get_ccxt_exchange(exchange_name, use_testnet=use_testnet, loop=loop, **credentials)
+    exchange = get_ccxt_exchange(exchange_name, use_testnet=use_testnet, loop=loop, **(credentials or {}))
 
     # - find proper fees calculator
     qubx_exchange_name = ccxt_build_qubx_exchange_name(exchange_name)
     fees_calculator = lookup.fees.find(qubx_exchange_name.lower(), commissions)
     assert fees_calculator is not None, f"Can't find fees calculator for {qubx_exchange_name} exchange"
 
-    account = CcxtAccountProcessor(
-        account_id, exchange, channel, time_provider, base_currency, fees_calculator=fees_calculator
-    )
-    broker = CcxtBroker(exchange, channel, time_provider, account)
-    data_provider = CcxtDataProvider(exchange, time_provider, channel)
-=======
-    _exchange = get_ccxt_exchange(exchange, use_testnet=use_testnet, loop=loop, **credentials)
     if paper:
-        trading_service = SimulatedTrading(
-            account_processor=CcxtAccountProcessor(account_id, _exchange, base_currency),
-            exchange_name=exchange,
+        account = BasicAccountProcessor(
+            account_id=account_id,
+            time_provider=time_provider,
+            channel=channel,
+            base_currency=base_currency,
+            fees_calculator=fees_calculator,
+            initial_capital=paper_capital,
+        )
+        broker = SimulatedTrading(
+            account_processor=account,
+            exchange_name=exchange_name,
             commissions=commissions,
             simulation_initial_time=pd.Timestamp.now().asm8,
         )
-        account = BasicAccountProcessor(
-            account_id=trading_service.get_account_id(),
-            base_currency=base_currency,
-            initial_capital=paper_capital,
+        logger.debug("Setup paper account...")
+    else:
+        account = CcxtAccountProcessor(
+            account_id, exchange, channel, time_provider, base_currency, fees_calculator=fees_calculator
         )
-        logger.debug(f"Setup paper account...")
-    else:
-        account = CcxtAccountProcessor(account_id, _exchange, base_currency)
+        broker = CcxtBroker(exchange, channel, time_provider, account)
         logger.debug(f"Setup live {'testnet ' if use_testnet else ''}account...")
-        trading_service = CcxtTradingConnector(_exchange, account, commissions)
-
-    broker = CcxtBrokerServiceProvider(_exchange, trading_service)
->>>>>>> 368ddff0
+
+    data_provider = CcxtDataProvider(exchange, time_provider, channel)
 
     ctx = StrategyContext(
         strategy=strategy,
@@ -513,7 +443,7 @@
         case "ccxt":
             run_ccxt_trading(
                 strategy=strategy,
-                exchange=cfg.exchange,
+                exchange_name=cfg.exchange,
                 symbols=cfg.instruments,
                 credentials=acc_config,
                 strategy_config=cfg.parameters,
