from typing import Callable, Iterable, List, Set, Tuple, Union, Dict, Any

import pandas as pd

from qubx import logger, lookup
from qubx.core.basics import Instrument, Signal, TriggerEvent, MarketEvent, SubscriptionType
from qubx.core.interfaces import IStrategy, IStrategyContext

from qubx import logger, lookup
from qubx.data import loader
from qubx.backtester.simulator import simulate
from qubx.core.series import Quote


class Issue1(IStrategy):
    exchange: str = "BINANCE.UM"
    _idx = 0
    _err = False
    _to_test: List[List[Instrument]] = []

    def on_init(self, ctx: IStrategyContext) -> None:
        ctx.set_base_subscription(SubscriptionType.OHLC, timeframe="1h")
        ctx.set_fit_schedule("59 22 * */1 L7")  # Run at 22:59 every month on Sunday
        ctx.set_event_schedule("55 23 * * *")  # Run at 23:55 every day
        self._to_test = [
            [self.find_instrument(s) for s in ["BTCUSDT", "ETHUSDT"]],
            [self.find_instrument(s) for s in ["BTCUSDT", "BCHUSDT", "LTCUSDT"]],
            [self.find_instrument(s) for s in ["BTCUSDT", "AAVEUSDT", "ETHUSDT"]],
        ]

    def on_fit(self, ctx: IStrategyContext):
        ctx.set_universe(self._to_test[self._idx])
        logger.info(f" -> SET NEW UNIVERSE {','.join(i.symbol for i in self._to_test[self._idx])}")
        self._idx += 1
        if self._idx > 2:
            self._idx = 0

    def on_event(self, ctx: IStrategyContext, event: TriggerEvent) -> List[Signal]:
        for s in ctx.instruments:
            q = ctx.quote(s)
            # - quotes should be in ctx already !!!
            if q is None:
                # print(f"\n{s.symbol} -> NO QUOTE\n")
                logger.error(f"\n{s.symbol} -> NO QUOTE\n")
                self._err = True

        return []

    def find_instrument(self, symbol: str) -> Instrument:
        i = lookup.find_symbol(self.exchange, symbol)
        assert i is not None, f"Could not find {self.exchange}:{symbol}"
        return i


class Issue2(IStrategy):
    _fits_called = 0
    _events_called = 0

    def on_init(self, ctx: IStrategyContext) -> None:
        ctx.set_base_subscription(SubscriptionType.OHLC, timeframe="1h")
        ctx.set_fit_schedule("59 22 * * *")  # Run at 22:59 every month on Sunday
        ctx.set_event_schedule("55 23 * * *")  # Run at 23:55 every day
        self._fits_called = 0
        self._events_called = 0

    def on_fit(self, ctx: IStrategyContext):
        logger.info(f" > [{ctx.time()}] On Fit is called")
        self._fits_called += 1

    def on_event(self, ctx: IStrategyContext, event: TriggerEvent) -> List[Signal]:
        logger.info(f" > [{ctx.time()}] On event is called")
        self._events_called += 1
        return []


class Issue3(IStrategy):
    _fits_called = 0
    _triggers_called = 0
    _market_called = 0
    _last_trigger_event: TriggerEvent | None = None
    _last_market_event: MarketEvent | None = None
    _market_events: list[MarketEvent]

    def on_init(self, ctx: IStrategyContext) -> None:
        ctx.set_base_subscription(SubscriptionType.OHLC, timeframe="1h")
        self._fits_called = 0
        self._triggers_called = 0
        self._market_events = []

    def on_event(self, ctx: IStrategyContext, event: TriggerEvent):
        self._triggers_called += 1
        self._last_trigger_event = event

    def on_market_data(self, ctx: IStrategyContext, event: MarketEvent):
        self._market_called += 1
        self._last_market_event = event
        self._market_events.append(event)


class Issue4(IStrategy):
    _issues = 0

    def on_init(self, ctx: IStrategyContext) -> None:
        ctx.set_base_subscription(SubscriptionType.OHLC, timeframe="1h")

    def on_market_data(self, ctx: IStrategyContext, event: MarketEvent):
        try:
            if event.type != SubscriptionType.QUOTE:
                return
            quote = event.data
            assert isinstance(quote, Quote)
            _ohlc = ctx.ohlc(event.instrument)
            assert _ohlc[0].close == quote.mid_price(), f"OHLC: {_ohlc[0].close} != Quote: {quote.mid_price()}"
        except:
            self._issues += 1


class Issue4(IStrategy):
    _err_time: int = 0
    _err_bars: int = 0

    def on_init(self, ctx: IStrategyContext) -> None:
        ctx.set_base_subscription(SubscriptionType.OHLC, timeframe="1d")
        ctx.set_event_schedule("0 0 * * *")  # Run at 00:00 every day

    def on_event(self, ctx: IStrategyContext, event: TriggerEvent) -> List[Signal]:
        # logger.info(f"On Event: {ctx.time()}")

        data = ctx.ohlc(ctx.instruments[0], "1d", 10)
        # logger.info(f"On Event: {len(data)} -> {data[0].open} ~ {data[0].close}")
        print(f"On Event: {ctx.time()}\n{str(data)}")

        # - at 00:00 bar[0] must be previous day's bar !
        if data[0].time >= ctx.time().item() - pd.Timedelta("1d").asm8:
            self._err_time += 1

        # - check bar's consitency
        if data[0].open == data[0].close and data[0].open == data[0].low and data[0].open == data[0].low:
            self._err_bars += 1

        return []


class TestSimulator:
    def test_fit_event_quotes(self):
        ld = loader("BINANCE.UM", "1h", source="csv::tests/data/csv_1h/", n_jobs=1)

        test0 = simulate(
            {
                "fail1": (stg := Issue1()),
            },
            ld,
            aux_data=ld,
            capital=100_000,
            instruments=["BINANCE.UM:BTCUSDT"],
            commissions="vip0_usdt",
            start="2023-06-01",
            stop="2023-08-01",
            debug="DEBUG",
            n_jobs=1,
        )

        assert not stg._err, "Got Errors during the simulation"

    def test_scheduled_events(self):
        ld = loader("BINANCE.UM", "1h", source="csv::tests/data/csv_1h/", n_jobs=1)

        test0 = simulate(
            {
                "fail2": (stg := Issue2()),
            },
            ld,
            aux_data=ld,
            capital=100_000,
            instruments=["BINANCE.UM:BTCUSDT"],
            commissions="vip0_usdt",
            start="2023-06-01",
            stop="2023-06-10",
            debug="DEBUG",
            n_jobs=1,
        )

        assert stg._fits_called >= 9, "Got Errors during the simulation"
        assert stg._events_called >= 9, "Got Errors during the simulation"

    def test_market_updates(self):
        ld = loader("BINANCE.UM", "1h", source="csv::tests/data/csv_1h/", n_jobs=1)

        test0 = simulate(
            {
                "fail3": (stg := Issue3()),
            },
            ld,
            aux_data=ld,
            capital=100_000,
            instruments=["BINANCE.UM:BTCUSDT"],
            commissions="vip0_usdt",
            start="2023-06-01",
            stop="2023-06-10",
            debug="DEBUG",
            n_jobs=1,
        )

<<<<<<< HEAD
        assert stg._triggers_called * 4 == stg._market_called, "Got Errors during the simulation"

    def test_ohlc_data(self):
        ld = loader("BINANCE.UM", "1d", source="csv::tests/data/csv_1h/", n_jobs=1)
        test4 = simulate(
            {
                "Issue4": (stg := Issue4()),
=======
        # +1 because first event is used for on_fit and skipped for on_market_data
        assert stg._triggers_called * 4 == stg._market_called + 1, "Got Errors during the simulation"

    def test_ohlc_quote_update(self):
        ld = loader("BINANCE.UM", "1h", source="csv::tests/data/csv_1h/", n_jobs=1)

        test0 = simulate(
            {
                "fail4": (stg := Issue4()),
>>>>>>> 30d439fe
            },
            ld,
            aux_data=ld,
            capital=100_000,
            instruments=["BINANCE.UM:BTCUSDT"],
            commissions="vip0_usdt",
<<<<<<< HEAD
            start="2023-07-01",
            stop="2023-07-10",
            debug="DEBUG",
            silent=True,
            n_jobs=1,
        )
        assert stg._err_time == 0, "Got wrong OHLC bars time"
        assert stg._err_bars == 0, "OHLC bars were not consistent"
=======
            start="2023-06-01",
            stop="2023-06-10",
            debug="DEBUG",
            n_jobs=1,
        )

        assert stg._issues == 0, "Got Errors during the simulation"
>>>>>>> 30d439fe
<|MERGE_RESOLUTION|>--- conflicted
+++ resolved
@@ -115,6 +115,32 @@
             self._issues += 1
 
 
+class Issue5(IStrategy):
+    _err_time: int = 0
+    _err_bars: int = 0
+
+    def on_init(self, ctx: IStrategyContext) -> None:
+        ctx.set_base_subscription(SubscriptionType.OHLC, timeframe="1d")
+        ctx.set_event_schedule("0 0 * * *")  # Run at 00:00 every day
+
+    def on_event(self, ctx: IStrategyContext, event: TriggerEvent) -> List[Signal]:
+        # logger.info(f"On Event: {ctx.time()}")
+
+        data = ctx.ohlc(ctx.instruments[0], "1d", 10)
+        # logger.info(f"On Event: {len(data)} -> {data[0].open} ~ {data[0].close}")
+        print(f"On Event: {ctx.time()}\n{str(data)}")
+
+        # - at 00:00 bar[0] must be previous day's bar !
+        if data[0].time >= ctx.time().item() - pd.Timedelta("1d").asm8:
+            self._err_time += 1
+
+        # - check bar's consitency
+        if data[0].open == data[0].close and data[0].open == data[0].low and data[0].open == data[0].low:
+            self._err_bars += 1
+
+        return []
+
+
 class Issue4(IStrategy):
     _err_time: int = 0
     _err_bars: int = 0
@@ -201,7 +227,6 @@
             n_jobs=1,
         )
 
-<<<<<<< HEAD
         assert stg._triggers_called * 4 == stg._market_called, "Got Errors during the simulation"
 
     def test_ohlc_data(self):
@@ -209,24 +234,12 @@
         test4 = simulate(
             {
                 "Issue4": (stg := Issue4()),
-=======
-        # +1 because first event is used for on_fit and skipped for on_market_data
-        assert stg._triggers_called * 4 == stg._market_called + 1, "Got Errors during the simulation"
-
-    def test_ohlc_quote_update(self):
-        ld = loader("BINANCE.UM", "1h", source="csv::tests/data/csv_1h/", n_jobs=1)
-
-        test0 = simulate(
-            {
-                "fail4": (stg := Issue4()),
->>>>>>> 30d439fe
-            },
-            ld,
-            aux_data=ld,
-            capital=100_000,
-            instruments=["BINANCE.UM:BTCUSDT"],
-            commissions="vip0_usdt",
-<<<<<<< HEAD
+            },
+            ld,
+            aux_data=ld,
+            capital=100_000,
+            instruments=["BINANCE.UM:BTCUSDT"],
+            commissions="vip0_usdt",
             start="2023-07-01",
             stop="2023-07-10",
             debug="DEBUG",
@@ -234,13 +247,4 @@
             n_jobs=1,
         )
         assert stg._err_time == 0, "Got wrong OHLC bars time"
-        assert stg._err_bars == 0, "OHLC bars were not consistent"
-=======
-            start="2023-06-01",
-            stop="2023-06-10",
-            debug="DEBUG",
-            n_jobs=1,
-        )
-
-        assert stg._issues == 0, "Got Errors during the simulation"
->>>>>>> 30d439fe
+        assert stg._err_bars == 0, "OHLC bars were not consistent"